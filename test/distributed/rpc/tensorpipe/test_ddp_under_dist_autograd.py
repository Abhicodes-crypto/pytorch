--- conflicted
+++ resolved
@@ -10,28 +10,17 @@
     dist_init,
 )
 from torch.testing._internal.distributed.ddp_under_dist_autograd_test import (
-<<<<<<< HEAD
-    TestDdpComparison,
-    TestDdpUnderDistAutograd,
-=======
     DdpComparisonTest,
     DdpUnderDistAutogradTest,
->>>>>>> f083cea2
 )
 import torch.distributed.rpc as rpc
 
 @unittest.skipIf(
     TEST_WITH_ASAN, "Skip ASAN as torch + multiprocessing spawn have known issues"
 )
-<<<<<<< HEAD
-class TestDdpUnderDistAutogradTensorPipe(
-    TensorPipeRpcAgentTestFixture,
-    TestDdpUnderDistAutograd,
-=======
 class TensorPipeAgentDdpUnderDistAutogradTest(
     TensorPipeRpcAgentTestFixture,
     DdpUnderDistAutogradTest,
->>>>>>> f083cea2
     MultiProcessTestCase,
 ):
     def setUp(self):
@@ -45,15 +34,9 @@
 @unittest.skipIf(
     TEST_WITH_ASAN, "Skip ASAN as torch + multiprocessing spawn have known issues"
 )
-<<<<<<< HEAD
-class TestDdpComparisonTensorPipe(
-    TensorPipeRpcAgentTestFixture,
-    TestDdpComparison,
-=======
 class TensorPipeAgentDdpComparisonTest(
     TensorPipeRpcAgentTestFixture,
     DdpComparisonTest,
->>>>>>> f083cea2
     MultiProcessTestCase,
 ):
     def setUp(self):
