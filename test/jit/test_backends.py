--- conflicted
+++ resolved
@@ -185,18 +185,11 @@
 
     def __init__(self, name):
         super().__init__(name)
-<<<<<<< HEAD
-        self.basic_module_test = BasicModuleTest()
-        self.nested_module_test = NestedModuleTest()
-
-    def setUp(self):
-=======
         self.basic_module_test = BasicModuleTest(name)
         self.nested_module_test = NestedModuleTest(name)
 
     def setUp(self):
         super().setUp()
->>>>>>> ca1b8ebb
         if not TEST_WITH_ROCM:
             self.basic_module_test.setUp()
             self.nested_module_test.setUp()
