from __future__ import absolute_import, division, print_function, unicode_literals

import argparse
import datetime
import re
import sys
import torch
from torch._C import parse_schema


# The date specifies how long the whitelist exclusion should apply to.
#
#   - If we NEVER give BC guarantee for an operator, you can put the
#     date arbitrarily far in the future.
#   - Otherwise, pick a date that is far enough in the future that you
#     believe you can land your diff before then.
#
# Whitelist entries can be removed after the date listed on them passes.
white_list = [
    ('c10_experimental', datetime.date(2222, 1, 1)),
    # We export some functions and classes for test_jit.py directly from libtorch.so,
    # it's not important to have BC for them
    ('_TorchScriptTesting.*', datetime.date(9999, 1, 1)),
    # Internal, profiler-specific ops
    ('profiler::_call_end_callbacks_on_jit_fut*', datetime.date(9999, 1, 1)),
    ('profiler::_record_function_enter', datetime.date(9999, 1, 1)),
    ('aten::append*', datetime.date(2020, 4, 15)),
    ('aten::_min', datetime.date(2020, 9, 9)),
    ('aten::_max', datetime.date(2020, 9, 9)),
    ('aten::real*', datetime.date(2020, 7, 15)),
    ('aten::imag*', datetime.date(2020, 7, 15)),
    ('aten::quantize_per_tensor', datetime.date(2020, 4, 15)),
    ('aten::index_put', datetime.date(2020, 4, 10)),
    ('aten::index', datetime.date(2020, 4, 10)),
    ('aten::_index_put_impl', datetime.date(2020, 4, 10)),
    ('aten::index_put_', datetime.date(2020, 4, 10)),
    ('aten::quantize_per_tensor', datetime.date(2020, 4, 15)),
    ('aten::requires_grad_', datetime.date(2020, 4, 30)),
    ('aten::sizes', datetime.date(2020, 4, 30)),
    ('aten::strides', datetime.date(2020, 4, 30)),
    ('aten::backward', datetime.date(2020, 4, 30)),
    ('quantized::conv_prepack', datetime.date(2020, 6, 1)),
    ('quantized::conv_unpack', datetime.date(2020, 6, 1)),
    ('quantized::conv', datetime.date(2020, 6, 1)),
    ('quantized::conv2d_prepack', datetime.date(2020, 6, 1)),
    ('quantized::conv2d_unpack', datetime.date(2020, 6, 1)),
    ('quantized::conv2d', datetime.date(2020, 6, 1)),
    ('quantized::conv2d_relu', datetime.date(2020, 6, 1)),
    ('quantized::conv3d_prepack', datetime.date(2020, 6, 1)),
    ('quantized::conv3d_unpack', datetime.date(2020, 6, 1)),
    ('quantized::conv3d', datetime.date(2020, 6, 1)),
    ('quantized::conv3d_relu', datetime.date(2020, 5, 1)),
    ('_quantized::conv2d_relu', datetime.date(2020, 6, 1)),
    ('_quantized::conv2d', datetime.date(2020, 6, 1)),
    ('aten::batch_norm_gather_stats_with_counts', datetime.date(2020, 6, 30)),
    ('aten::quantized_lstm', datetime.date(2020, 6, 1)),
    ('aten::quantized_gru', datetime.date(2020, 6, 1)),
    ('quantized::make_quantized_cell_params', datetime.date(2020, 6, 1)),
    ('quantized::make_quantized_cell_params_fp16', datetime.date(2020, 6, 1)),
    ('quantized::make_quantized_cell_params_dynamic', datetime.date(2020, 6, 1)),
    ('aten::len', datetime.date(2020, 6, 30)),
    ('aten::keys', datetime.date(2020, 6, 30)),
    ('aten::values', datetime.date(2020, 6, 30)),
    ('aten::__getitem__', datetime.date(2020, 6, 30)),
    ('aten::get', datetime.date(2020, 6, 30)),
    ('aten::setdefault', datetime.date(2020, 6, 30)),
    ('aten::Delete', datetime.date(2020, 6, 30)),
    ('aten::pop', datetime.date(2020, 6, 30)),
    ('aten::popitem', datetime.date(2020, 6, 30)),
    ('aten::clear', datetime.date(2020, 6, 30)),
    ('aten::update', datetime.date(2020, 6, 30)),
    ('aten::items', datetime.date(2020, 6, 30)),
    ('aten::copy', datetime.date(2020, 6, 30)),
    ('aten::__contains__', datetime.date(2020, 6, 30)),
    ('aten::_set_item', datetime.date(2020, 6, 30)),
    ('aten::dict', datetime.date(2020, 6, 30)),
    ('aten::tensor', datetime.date(2020, 6, 30)),
    ('aten::as_tensor', datetime.date(2020, 6, 30)),
    ('quantized::linear_unpack_fp16', datetime.date(2020, 6, 1)),
    ('quantized::linear_unpack', datetime.date(2020, 6, 1)),
    ('quantized::linear_prepack_fp16', datetime.date(2020, 6, 1)),
    ('quantized::linear_prepack', datetime.date(2020, 6, 1)),
    ('quantized::linear_dynamic_fp16', datetime.date(2020, 6, 1)),
    ('quantized::linear_relu_dynamic', datetime.date(2020, 6, 1)),
    ('quantized::linear_dynamic', datetime.date(2020, 6, 1)),
    ('quantized::linear_relu', datetime.date(2020, 6, 1)),
    ('quantized::linear', datetime.date(2020, 6, 1)),
    ('aten::quantized_layer_norm', datetime.date(2020, 6, 30)),
    ('aten::quantized_group_norm', datetime.date(2020, 6, 30)),
    ('aten::quantized_instance_norm', datetime.date(2020, 6, 30)),
    ('_aten::*', datetime.date(2020, 6, 1)),
    ('_prim::*', datetime.date(2020, 6, 1)),
    ('aten::eq', datetime.date(2020, 7, 30)),
    ('aten::nq', datetime.date(2020, 6, 30)),
    ('aten::lt', datetime.date(2020, 6, 30)),
    ('aten::gt', datetime.date(2020, 6, 30)),
    ('aten::le', datetime.date(2020, 6, 30)),
    ('aten::ge', datetime.date(2020, 6, 30)),
    ('aten::pow', datetime.date(2020, 6, 30)),
    ('prim::min', datetime.date(2020, 6, 30)),
    ('prim::max', datetime.date(2020, 6, 30)),
    ('aten::view_as', datetime.date(2020, 6, 30)),
    ('aten::reshape_as', datetime.date(2020, 6, 30)),
    ('aten::pin_memory', datetime.date(2020, 6, 30)),
    ('aten::reshape', datetime.date(2020, 6, 30)),
    ('aten::detach', datetime.date(2020, 6, 30)),
    ('aten::expand_as', datetime.date(2020, 6, 30)),
    ('aten::flatten.*', datetime.date(2020, 6, 30)),
    ('aten::contiguous', datetime.date(2020, 6, 30)),
    ('aten::to_here', datetime.date(2020, 6, 30)),
    ('aten::to_here(RRef(t) self, double timeout*)', datetime.date(2020, 6, 30)),
    ('aten::local_value', datetime.date(2020, 6, 30)),
    ('aten::log', datetime.date(2020, 7, 30)),
    ('aten::__and__', datetime.date(2020, 6, 30)),
    ('aten::__or__', datetime.date(2020, 6, 30)),
    ('aten::__xor__', datetime.date(2020, 6, 30)),
    ('aten::split', datetime.date(2020, 6, 30)),
    ('aten::add', datetime.date(2020, 7, 30)),
<<<<<<< HEAD
    ('aten::_cudnn_init_dropout_state', datetime.date(2020, 7, 30)),
    ('aten::sparse_coo_tensor', datetime.date(2020, 7, 30)),
    ('aten::_sparse_coo_tensor_with_dims', datetime.date(2020, 7, 30)),
    ('aten::_sparse_coo_tensor_with_dims_and_tensors', datetime.date(2020, 7, 30)),
=======
    ('aten::__upsample_bilinear', datetime.date(2020, 7, 30)),
    ('aten::hash', datetime.date(2020, 7, 30)),
    ('aten::divmod', datetime.date(2020, 7, 30)),
    ('aten::sorted', datetime.date(2020, 7, 30)),
    ('aten::__contains__', datetime.date(2020, 7, 30)),
    ('aten::ne', datetime.date(2020, 7, 30)),
    ('aten::index', datetime.date(2020, 7, 30)),
    ('aten::isnan', datetime.date(2020, 7, 30)),
    ('aten::pow', datetime.date(2020, 7, 30)),
    ('aten::atan2', datetime.date(2020, 7, 30)),
    ('aten::copy_', datetime.date(2020, 7, 30)),
    ('aten::sort', datetime.date(2020, 7, 30)),
>>>>>>> 472426fb
]


# The nightly will fail to parse newly added syntax to schema declarations
# Add new schemas that will fail the nightly here
dont_parse_list = [
    ('aten::quantized_lstm', datetime.date(2020, 6, 1)),
    ('aten::quantized_gru', datetime.date(2020, 6, 1)),
    ('quantized::make_quantized_cell_params', datetime.date(2020, 6, 1)),
    ('quantized::make_quantized_cell_params_fp16', datetime.date(2020, 6, 1)),
    ('quantized::make_quantized_cell_params_dynamic', datetime.date(2020, 6, 1)),
    ('quantized::conv_prepack', datetime.date(2020, 6, 1)),
    ('quantized::conv_unpack', datetime.date(2020, 6, 1)),
    ('quantized::conv', datetime.date(2020, 6, 1)),
    ('quantized::conv2d_prepack', datetime.date(2020, 6, 1)),
    ('quantized::conv2d_unpack', datetime.date(2020, 6, 1)),
    ('quantized::conv2d', datetime.date(2020, 6, 1)),
    ('quantized::conv2d_relu', datetime.date(2020, 6, 1)),
    ('quantized::conv3d_prepack', datetime.date(2020, 6, 1)),
    ('quantized::conv3d_unpack', datetime.date(2020, 6, 1)),
    ('quantized::conv3d', datetime.date(2020, 6, 1)),
    ('quantized::conv3d_relu', datetime.date(2020, 6, 1)),
    ('quantized::linear_unpack_fp16', datetime.date(2020, 6, 1)),
    ('quantized::linear_unpack', datetime.date(2020, 6, 1)),
    ('quantized::linear_prepack_fp16', datetime.date(2020, 6, 1)),
    ('quantized::linear_prepack', datetime.date(2020, 6, 1)),
    ('quantized::linear_dynamic_fp16', datetime.date(2020, 6, 1)),
    ('quantized::linear_relu_dynamic', datetime.date(2020, 6, 1)),
    ('quantized::linear_dynamic', datetime.date(2020, 6, 1)),
    ('quantized::linear_relu', datetime.date(2020, 6, 1)),
    ('quantized::linear', datetime.date(2020, 6, 1)),
]


def white_listed(schema, white_list):
    for item in white_list:
        if item[1] < datetime.date.today():
            continue
        regexp = re.compile(item[0])
        if regexp.search(schema.name):
            return True
    return False


def dont_parse(schema_line):
    for item in dont_parse_list:
        if item[1] < datetime.date.today():
            continue
        regexp = re.compile(item[0])
        if regexp.search(schema_line):
            return True
    return False


def check_bc(new_schema_dict):
    existing_schemas = torch._C._jit_get_all_schemas()
    existing_schemas += torch._C._jit_get_custom_class_schemas()
    is_bc = True
    broken_ops = []
    for existing_schema in existing_schemas:
        if white_listed(existing_schema, white_list):
            print("Black list, skipping schema: ", str(existing_schema))
            continue
        print("processing existing schema: ", str(existing_schema))
        new_schemas = new_schema_dict.get(existing_schema.name, [])
        found = False
        for new_schema in new_schemas:
            if new_schema.is_backward_compatible_with(existing_schema):
                found = True
                break
        if not found:
            print('Can NOT find backward compatible schemas after changes '
                  'for schema {} from the following candidates:\n[\n{}\n]'
                  .format(
                      str(existing_schema),
                      "\n\t".join(str(s) for s in new_schemas)))
            # TODO Print out more details about why candidates don't match.
            broken_ops.append(str(existing_schema))
            is_bc = False
    if is_bc:
        print('Found backward compatible schemas for all existing schemas')
    else:
        print('The PR is introducing backward incompatible changes to the '
              'operator library. Please contact PyTorch team to confirm '
              'whether this change is wanted or not. \n\nBroken ops: '
              '[\n\t{}\n]'.format("\n\t".join(broken_ops)))
    return is_bc


if __name__ == '__main__':
    parser = argparse.ArgumentParser(description='Process some integers.')
    parser.add_argument(
        '--new-schemas',
        help='filename to load new schemas',
        type=str,
        default='schemas.txt')
    args = parser.parse_args()
    new_schema_dict = dict()
    with open(args.new_schemas, 'r') as f:
        while True:
            line = f.readline()
            if not line:
                break
            if dont_parse(line.strip()):
                print("Not parsing schema line: ", line.strip())
                continue
            s = parse_schema(line.strip())
            slist = new_schema_dict.get(s.name, [])
            slist.append(s)
            new_schema_dict[s.name] = slist

    if not check_bc(new_schema_dict):
        sys.exit(1)<|MERGE_RESOLUTION|>--- conflicted
+++ resolved
@@ -116,12 +116,6 @@
     ('aten::__xor__', datetime.date(2020, 6, 30)),
     ('aten::split', datetime.date(2020, 6, 30)),
     ('aten::add', datetime.date(2020, 7, 30)),
-<<<<<<< HEAD
-    ('aten::_cudnn_init_dropout_state', datetime.date(2020, 7, 30)),
-    ('aten::sparse_coo_tensor', datetime.date(2020, 7, 30)),
-    ('aten::_sparse_coo_tensor_with_dims', datetime.date(2020, 7, 30)),
-    ('aten::_sparse_coo_tensor_with_dims_and_tensors', datetime.date(2020, 7, 30)),
-=======
     ('aten::__upsample_bilinear', datetime.date(2020, 7, 30)),
     ('aten::hash', datetime.date(2020, 7, 30)),
     ('aten::divmod', datetime.date(2020, 7, 30)),
@@ -134,7 +128,10 @@
     ('aten::atan2', datetime.date(2020, 7, 30)),
     ('aten::copy_', datetime.date(2020, 7, 30)),
     ('aten::sort', datetime.date(2020, 7, 30)),
->>>>>>> 472426fb
+    ('aten::_cudnn_init_dropout_state', datetime.date(2020, 7, 30)),
+    ('aten::sparse_coo_tensor', datetime.date(2020, 7, 30)),
+    ('aten::_sparse_coo_tensor_with_dims', datetime.date(2020, 7, 30)),
+    ('aten::_sparse_coo_tensor_with_dims_and_tensors', datetime.date(2020, 7, 30)),
 ]
 
 
