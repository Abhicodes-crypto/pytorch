#include <c10d/ProcessGroupNCCL.hpp>

#include <map>
#include <tuple>
#include <unordered_set>

#include <THC/THC.h>

#include <ATen/cuda/CUDAContext.h>
#include <c10/cuda/CUDAGuard.h>

#include <c10d/Utils.hpp>

namespace c10d {

constexpr const char* const kNCCLAbortedCommStoreKey = "NCCLABORTEDCOMM";

namespace {

// RAII helper class to manage NCCL group API and CUDA free mutex.
// The destructor is allowed to throw since this helper class only
// manages group and lock lifetimes.
struct AutoNcclGroup {
  AutoNcclGroup() {
    (c10::cuda::CUDACachingAllocator::getFreeMutex())->lock();
#if defined(NCCL_MAJOR) && (NCCL_MAJOR >= 2)
    C10D_NCCL_CHECK(ncclGroupStart());
#endif
  }
  ~AutoNcclGroup() noexcept(false) {
#if defined(NCCL_MAJOR) && (NCCL_MAJOR >= 2)
    C10D_NCCL_CHECK(ncclGroupEnd());
#endif
    (c10::cuda::CUDACachingAllocator::getFreeMutex())->unlock();
  }
};

// NCCL op mapping
std::map<ReduceOp, ncclRedOp_t> ncclOp = {
    {ReduceOp::MIN, ncclMin},
    {ReduceOp::MAX, ncclMax},
    {ReduceOp::SUM, ncclSum},
    {ReduceOp::PRODUCT, ncclProd},
};

// NCCL type typing
std::map<at::ScalarType, ncclDataType_t> ncclDataType = {
    {at::kChar, ncclInt8},
    {at::kByte, ncclUint8},
    {at::kFloat, ncclFloat},
    {at::kDouble, ncclDouble},
    {at::kInt, ncclInt32},
    {at::kLong, ncclInt64},
    {at::kHalf, ncclHalf},
#if defined(__HIP_PLATFORM_HCC__) && HIP_VERSION >= 301
    {at::kBFloat16, ncclBfloat16},
#endif
};

// Helper function that gets the data type and issues error if not supported
ncclDataType_t getNcclDataType(at::ScalarType type) {
  try {
    return ncclDataType.at(type);
  } catch (std::out_of_range& e) {
    throw std::runtime_error("Unsupported data type for NCCL process group");
  }
}

// Get the deviceList String from the list of devices
std::string getKeyFromDevices(const std::vector<at::Device>& devices) {
  std::string deviceList;
  for (auto& device : devices) {
    if (deviceList.empty()) {
      deviceList = std::to_string(device.index());
    } else {
      deviceList += "," + std::to_string(device.index());
    }
  }
  return deviceList;
}

// Get the list of devices from list of tensors
std::vector<at::Device> getDeviceList(const std::vector<at::Tensor>& tensors) {
  std::vector<at::Device> res;
  res.reserve(tensors.size());
  for (auto& tensor : tensors) {
    res.push_back(tensor.device());
  }
  return res;
}

// [Sync Streams] Helper that lets the input ncclStreams to wait for the current
// stream. NCCL communications run on ncclStreams, but input tensors are
// allocated on different streams (i.e., current streams). Communications on
// ncclStreams cannot start before pending input tensor ops on current streams
// finish. Otherwise, ops on two streams might read/write same tensors
// concurrently.
//
// The synchronization above alone is not enough. We also need to make sure
// input tensors are not freed before their usages on ncclStreams finish. This
// can be achieved by calling c10::cuda::CUDACachingAllocator::recordStream,
// which remembers the usage stream (ncclStream), creates an event on the usage
// stream when GC attempts to free the input tensor, and delays GC until that
// event is done.
void syncStreams(
    const std::vector<at::Device>& devices,
    std::vector<at::cuda::CUDAEvent>& ncclEvents,
    std::vector<at::cuda::CUDAStream>& ncclStreams) {
  for (size_t i = 0; i < devices.size(); ++i) {
    at::cuda::CUDAStream& ncclStream = ncclStreams[i];
    at::cuda::CUDAEvent& ncclEvent = ncclEvents[i];
    ncclEvent.record(at::cuda::getCurrentCUDAStream(devices[i].index()));
    ncclEvent.block(ncclStream);
  }
}

// Given a ncclUniqueId, convert it to a string representation that can be put
// in the store.
std::string buildNcclUniqueIdStr(const ncclUniqueId& ncclID) {
  const uint8_t* bytes = reinterpret_cast<const uint8_t*>(&ncclID);
  std::ostringstream oss;
  for (size_t i = 0; i < NCCL_UNIQUE_ID_BYTES; i++) {
    oss << std::hex << static_cast<int>(bytes[i]);
  }
  return oss.str();
}

std::string getNcclAbortedCommStoreKey(const std::string ncclIdStr) {
  return std::string(kNCCLAbortedCommStoreKey) + ":" + ncclIdStr;
}

} // namespace

const int64_t ProcessGroupNCCL::kWatchdogThreadSleepMillis = 10000;
constexpr int64_t kWaitForAbortCommStoreKey = 1000;
constexpr int64_t kSynchronizeBusyWaitMillis = 10;
const int64_t ProcessGroupNCCL::kProcessGroupNCCLOpTimeoutMillis = 10 * 1000;

ProcessGroupNCCL::WorkNCCL::WorkNCCL(const std::vector<at::Device>& devices)
    : devices_(devices), workStartTime_(std::chrono::steady_clock::now()) {
  // Creates the CUDA event wrappers
  // Note: The actual events are lazily created when first recorded to with
  // DEFAULT_FLAGS = cudaEventDisableTiming.
  cudaEvents_.resize(devices.size());
  ncclComms_.resize(devices.size());
}

ProcessGroupNCCL::WorkNCCL::~WorkNCCL() {}

bool ProcessGroupNCCL::WorkNCCL::isCompleted() {
  checkAndSetException();
  return exception() || finishedGPUExecutionInternal();
}

bool ProcessGroupNCCL::WorkNCCL::isSuccess() const {
  if (exception()) {
    // Already detected an exception.
    return false;
  }

  return !checkForNCCLErrors(ncclComms_) && finishedGPUExecutionInternal();
}

void ProcessGroupNCCL::WorkNCCL::checkAndSetException() {
  if (exception()) {
    // We already have an exception.
    return;
  }

  auto exception_ptr = checkForNCCLErrors(ncclComms_);
  std::unique_lock<std::mutex> lock(mutex_);
  exception_ = exception_ptr;
}

// Helper that checks if the NCCL kernels are completed on the GPUs
bool ProcessGroupNCCL::WorkNCCL::finishedGPUExecution() {
  checkAndSetException();
  return finishedGPUExecutionInternal();
}

bool ProcessGroupNCCL::WorkNCCL::finishedGPUExecutionInternal() const {
  for (size_t i = 0; i < devices_.size(); ++i) {
    // Checking the work's corresponding CUDA events' status
    auto ret = cudaEventQuery(cudaEvents_[i]);
    if (ret != cudaSuccess && ret != cudaErrorNotReady) {
      AT_CUDA_CHECK(ret);
    }
    if (ret == cudaErrorNotReady) {
      return false;
    }
  }
  return true;
}

void ProcessGroupNCCL::WorkNCCL::checkAndThrowException() {
  // Set the appropriate exception if found.
  checkAndSetException();

  // Throw an exception, only if we have a valid exception.
  if (exception()) {
    std::rethrow_exception(exception());
  }
}

<<<<<<< HEAD
void ProcessGroupNCCL::WorkNCCL::abortNCCLComms() {
  for (const auto& ncclComm : ncclComms_) {
    ncclComm->ncclCommAbort();
  }
}

=======
// Waiting on the work's corresponding CUDA events
>>>>>>> 1390c0a6
void ProcessGroupNCCL::WorkNCCL::synchronize() {
  // Call Synchronize without a timeout. We use this method to avoid adding a
  // timeout argument to the public synchronize API.
  synchronizeInternal(kNoTimeout);
}

// Waiting on the work's corresponding CUDA events
void ProcessGroupNCCL::WorkNCCL::synchronizeInternal(
    std::chrono::milliseconds timeout) {
  for (size_t i = 0; i < devices_.size(); ++i) {
    auto currentStream = at::cuda::getCurrentCUDAStream(devices_[i].index());
    // Block the current stream on the NCCL stream
    cudaEvents_[i].block(currentStream);
  }

  // In case of blocking, wait for the operation to complete.
  if (blockingWait_) {
    // Use the passed in timeout if provided, otherwise use the default
    // opTimeout for each WorkNCCL object.
    std::chrono::milliseconds workTimeout =
        timeout == kNoTimeout ? opTimeout_ : timeout;
    // Wait for the operation to complete.
    while (!isCompleted()) {
      auto currentTimepoint = std::chrono::steady_clock::now();
      if (std::chrono::duration_cast<std::chrono::milliseconds>(
              currentTimepoint - workStartTime_) > workTimeout) {
        // When operation times out due to some errors that are not
        // detected by nccl communicators, ncclCommWatchdog can not check this
        // time out error and thus can not abort ncclComms accordingly.
        // So explicitly abort ncclComms here before throwing this timed out
        // exception to users, after this, ncclCommWatchdog can detect nccl
        // communicators are aborted and clean up devNCCLCommMap_ accordingly.
        // if throwing timed out excepiton without aborting nccl communicators
        // here, it was observed that CUDA GPU will have 100% utilization and
        // can not run new events successfully.
        for (const auto& ncclComm : ncclComms_) {
          ncclComm->ncclCommAbort();
          const auto& storeKey = getNcclAbortedCommStoreKey(
              buildNcclUniqueIdStr(ncclComm->getNcclId()));
          store_->set(storeKey, {});
          LOG(INFO) << "Wrote aborted communicator id to store: " << storeKey;
        }
        throw std::runtime_error("Operation timed out!");
      }
      // Check for errors and throw appropriate exception.
      checkAndThrowException();
      std::this_thread::sleep_for(
          std::chrono::milliseconds(kSynchronizeBusyWaitMillis));
    }
    checkAndThrowException();
  }

  // Device synchronize only after we've completed timeout checks.
  if (!barrierTensors_.empty()) {
    // If we use the work to do barrier, we should block here
    for (size_t i = 0; i < devices_.size(); ++i) {
      at::cuda::CUDAGuard gpuGuard(devices_[i]);
      AT_CUDA_CHECK(cudaDeviceSynchronize());
    }
  }
}

// Same as calling synchronize().
bool ProcessGroupNCCL::WorkNCCL::wait(std::chrono::milliseconds timeout) {
  synchronizeInternal(timeout);
  // Always return true, because abort API is not implemented.
  return true;
}

void ProcessGroupNCCL::WorkNCCL::abort() {
  TORCH_CHECK(false, "ProcessGroupNCCL::WorkNCCL::abort not implemented.");
}

void ProcessGroupNCCL::parseNcclBlockingWait() {
  char* blockingWait = getenv(NCCL_BLOCKING_WAIT);
  if (blockingWait != nullptr) {
    auto val = std::stoi(blockingWait);
    if (val == 1) {
      // Make wait() and synchronize() a blocking call.
      blockingWait_ = true;
    } else if (val != 0) {
      throw std::runtime_error(
          "Invalid value for environment variable: " +
          std::string(NCCL_BLOCKING_WAIT));
    }
  }
}

ProcessGroupNCCL::ProcessGroupNCCL(
    const std::shared_ptr<Store>& store,
    int rank,
    int size,
    const std::chrono::milliseconds& opTimeout)
    : ProcessGroup(rank, size),
      store_(store),
      ncclCommCounter_(0),
      terminateWatchdog_(false),
      opTimeout_(opTimeout) {
  try {
    parseNcclBlockingWait();
  } catch (std::exception& e) {
    throw std::runtime_error(
        "Invalid value for environment variable: " +
        std::string(NCCL_BLOCKING_WAIT));
  }

#ifdef ENABLE_NCCL_ERROR_CHECKING
  ncclCommWatchdogThread_ =
      std::thread(&ProcessGroupNCCL::ncclCommWatchdog, this);
#endif
}

ProcessGroupNCCL::~ProcessGroupNCCL() {
  terminateWatchdog_.store(true);
  watchdogCV_.notify_one();
#ifdef ENABLE_NCCL_ERROR_CHECKING
  ncclCommWatchdogThread_.join();
#endif

  {
    // Abort all NCCL Communicators on Process Group Destruction
    std::lock_guard<std::mutex> lock(mutex_);
    for (auto it = devNCCLCommMap_.begin(); it != devNCCLCommMap_.end(); it++) {
      auto& ncclComms = it->second;

      for (const auto& ncclComm : ncclComms) {
        ncclComm->ncclCommAbort();
      }
    }
  }
}

void ProcessGroupNCCL::ncclCommWatchdog() {
  try {
    ncclCommWatchdogInternal();
    LOG(INFO) << "NCCL watchdog thread terminated normally";
  } catch (std::exception& e) {
    LOG(INFO) << "NCCL watchdog thread terminated with exception: " << e.what();
  } catch (...) {
    LOG(INFO) << "NCCL watchdog thread terminated with unknown exception";
  }
}

void ProcessGroupNCCL::ncclCommWatchdogInternal() {
  while (!terminateWatchdog_.load()) {
    std::unordered_set<std::string> abortedCommIds;
    std::unordered_set<std::string> allCommIds;

    {
      // Loop through the cache of communicators for NCCL errors.
      std::lock_guard<std::mutex> lock(mutex_);
      for (auto it = devNCCLCommMap_.begin(); it != devNCCLCommMap_.end();
           it++) {
        auto& ncclComms = it->second;

        for (const auto& ncclComm : ncclComms) {
          allCommIds.emplace(buildNcclUniqueIdStr(ncclComm->getNcclId()));
        }

        if (checkForNCCLErrors(ncclComms)) {
          LOG(INFO) << "Received NCCL errors for communicators in the cache";

          if (blockingWait_) {
            LOG(INFO) << "Aborting communicators that received errors";
            // We should not abort the communicators if we are performing a
            // non-blocking wait(). The reason for this is that if we abort the
            // nccl communicator, wait() might not throw exceptions and
            // subsequent operations might run on garbage results.
            // The current model is that when we call wait(), subsequent
            // operations only run after this work is done or we hang forever
            // waiting for the operation to complete.
            for (const auto& ncclComm : ncclComms) {
              ncclComm->ncclCommAbort();
              // Note that we don't remove the aborted communicators from the
              // cache. The reason is that if we do remove the communicator
              // from the cache, it is possible that a new collective operation
              // calls `ncclCommInitRank` to create a new communicator whereas
              // other ranks might have failed/timed out and didn't enter
              // `ncclCommInitRank`. As a result, when there is a failure on
              // a communicator the application receives an exception and its
              // their responsibility to destroy the process group and recreate
              // it to recover from errors.
              abortedCommIds.emplace(
                  buildNcclUniqueIdStr(ncclComm->getNcclId()));
            }
          }
        }
      }
    }

    if (blockingWait_) {
      // When we abort a communicator on one rank, it is likely that might cause
      // other ranks to hang indefinitely. As a result, whenever we abort a
      // communicator, we write its ID to the store. The watchdog on other ranks
      // then monitor the store, find an aborted communicator ID and abort their
      // respective communicator as well.

      // Record the aborted communicators locally and in the store.
      for (const auto& abortedCommId : abortedCommIds) {
        abortedComms_.emplace(abortedCommId);
        const auto& storeKey = getNcclAbortedCommStoreKey(abortedCommId);
        store_->set(storeKey, {});
        LOG(INFO) << "Watchdog wrote aborted communicator id to store: "
                  << storeKey;
      }

      // Check for any communicators in the store and abort them if needed.
      for (const auto& commId : allCommIds) {
        if (abortedComms_.find(commId) == abortedComms_.end()) {
          // Check if we need to abort them if not already aborted (shouldn't
          // wait more than the watchdog sleep time.).
          const auto& storeKey = getNcclAbortedCommStoreKey(commId);
          try {
            store_->wait(
                {storeKey},
                std::chrono::milliseconds(kWaitForAbortCommStoreKey));
            LOG(INFO) << "Found key in store: " << storeKey
                      << ", aborting appropriate communicators";

            // Now abort the appropriate communicators.
            std::lock_guard<std::mutex> lock(mutex_);
            auto it = ncclIdToCommMap_.find(commId);
            TORCH_INTERNAL_ASSERT(it != ncclIdToCommMap_.end());
            for (const auto& ncclComm : it->second) {
              ncclComm->ncclCommAbort();
            }
            abortedComms_.emplace(commId);
            LOG(INFO) << "Aborted communicators for key in store: " << storeKey;
          } catch (std::exception& e) {
            VLOG(1) << "Did not find key in store: " << storeKey
                    << ", error: " << e.what();
          }
        }
      }
    }

    std::unique_lock<std::mutex> lock(watchdogCVMutex_);
    watchdogCV_.wait_for(
        lock,
        std::chrono::milliseconds(kWatchdogThreadSleepMillis),
        [&]() -> bool { return terminateWatchdog_.load(); });
  }
}

std::exception_ptr ProcessGroupNCCL::WorkNCCL::checkForNCCLErrors(
    const std::vector<std::shared_ptr<NCCLComm>>& ncclComms) const {
  return checkForNCCLErrorsInternal(ncclComms);
}

std::exception_ptr ProcessGroupNCCL::checkForNCCLErrors(
    const std::vector<std::shared_ptr<NCCLComm>>& ncclComms) {
  return checkForNCCLErrorsInternal(ncclComms);
}

std::exception_ptr ProcessGroupNCCL::checkForNCCLErrorsInternal(
    const std::vector<std::shared_ptr<NCCLComm>>& ncclComms) {
  for (const auto& ncclComm : ncclComms) {
    ncclResult_t ncclAsyncErr = ncclComm->checkForNcclError();
    if (ncclAsyncErr != ncclSuccess) {
      return std::make_exception_ptr(std::runtime_error(
          "NCCL error: " + ncclGetErrorWithVersion(ncclAsyncErr)));
    }
  }

  return nullptr;
}

void ProcessGroupNCCL::broadcastUniqueNCCLID(ncclUniqueId* ncclID) {
  // For every NCCL communicator that we create we need to broadcast
  // a unique ID from rank 0 to all other ranks. This broadcast is
  // done by rank 0 setting a key in the store and all other ranks
  // retrieving the contents of that key. A single process group
  // may create multiple NCCL communicators, so we use a sequence
  // number to differentiate between them.
  std::string storeKey = std::to_string(ncclCommCounter_++);
  if (rank_ == 0) {
    auto vec = std::vector<uint8_t>(
        reinterpret_cast<uint8_t*>(ncclID),
        reinterpret_cast<uint8_t*>(ncclID) + NCCL_UNIQUE_ID_BYTES);
    store_->set(storeKey, vec);
  } else {
    auto vec = store_->get(storeKey);
    TORCH_CHECK(vec.size() == NCCL_UNIQUE_ID_BYTES);
    std::memcpy(ncclID, vec.data(), vec.size());
  }
}

std::vector<std::shared_ptr<NCCLComm>>& ProcessGroupNCCL::getNCCLComm(
    const std::string& devicesKey,
    const std::vector<at::Device>& devices) {
  // Sanity check
  if (devicesKey.empty()) {
    throw std::runtime_error(
        "Not able to create/get the NCCL Communicator since "
        "the GPU devices are not known");
  }

  for (auto& device : devices) {
    usedDeviceIdxs_.insert(device.index());
  }

  {
    std::lock_guard<std::mutex> lock(mutex_);
    if (devNCCLCommMap_.find(devicesKey) != devNCCLCommMap_.end()) {
      // Reuse the cached communicator if there is one.
      return devNCCLCommMap_[devicesKey];
    }
  }

  // NCCL communicator not cached, create a new entry
  std::vector<std::shared_ptr<NCCLComm>> ncclComms;
  ncclComms.resize(devices.size());

  // Create the unique NCCL ID and broadcast it
  ncclUniqueId ncclID;

  if (rank_ == 0) {
    C10D_NCCL_CHECK(ncclGetUniqueId(&ncclID));
  }

  // Broadcast so that each process can have a unique NCCL ID
  broadcastUniqueNCCLID(&ncclID);

  at::cuda::OptionalCUDAGuard gpuGuard;

  std::vector<at::cuda::CUDAStream> streamVal;
  streamVal.reserve(devices.size());

  // Create the NCCL communicators for each GPU
  C10D_NCCL_CHECK(ncclGroupStart());

  for (size_t i = 0; i < devices.size(); ++i) {
    // GPU world size and GPU rank
    int numRanks = getSize() * devices.size();
    int rank = getRank() * devices.size() + i;

    gpuGuard.set_index(devices[i].index());
    ncclComms[i] = NCCLComm::create(numRanks, rank, ncclID);

    // Creates the NCCL streams
    streamVal.push_back(at::cuda::getStreamFromPool());
  }

  C10D_NCCL_CHECK(ncclGroupEnd());

  ncclStreams_.emplace(devicesKey, std::move(streamVal));

  // Note: these events are created with the (default) cudaEventDisableTiming
  // flag This flag provides the best performance when used with
  // cudaStreamWaitEvent() and cudaEventQuery(). Since we here don't measure the
  // performance using cudaEvent, this should be set.
  ncclEvents_.emplace(
      std::piecewise_construct,
      std::make_tuple(devicesKey),
      std::make_tuple(devices.size()));

  // Hold the lock before modifying the cache.
  std::lock_guard<std::mutex> lock(mutex_);

  // Record the communicators based on ncclUniqueId.
  ncclIdToCommMap_.emplace(buildNcclUniqueIdStr(ncclID), ncclComms);

  // Move the NCCL resource to cache
  devNCCLCommMap_.emplace(devicesKey, std::move(ncclComms));
  return devNCCLCommMap_[devicesKey];
}

namespace {

// Check that all `tensors' have the same type and shape and are distributed
// across distinct GPUs.
void check_gpu_tensors(const std::vector<at::Tensor>& tensors) {
  if (tensors.size() == 0) {
    throw std::runtime_error("Tensor list must be nonempty");
  }
  if (tensors.size() > static_cast<size_t>(at::cuda::getNumGPUs())) {
    throw std::runtime_error(
        "Tensor list mustn't be larger than the number of available GPUs");
  }

  const auto& first = tensors.front();

  // Set for ensuring that tensors are on separate devices.
  std::unordered_set<decltype(first.get_device())> usedDevices;
  usedDevices.reserve(tensors.size());

  for (const auto& t : tensors) {
    if (!t.is_cuda() || t.is_sparse()) {
      throw std::runtime_error("Tensors must be CUDA and dense");
    }
    if (t.scalar_type() != first.scalar_type()) {
      throw std::runtime_error("Tensors must have identical type");
    }
    if (t.sizes() != first.sizes()) {
      throw std::runtime_error("Tensors must have identical size");
    }
    if (t.strides() != first.strides()) {
      throw std::runtime_error("Tensors must have identical strides");
    }
    if (!t.is_non_overlapping_and_dense()) {
      throw std::runtime_error("Tensors must be non-overlapping and dense");
    }
    const auto inserted = usedDevices.insert(t.get_device()).second;
    if (!inserted) {
      throw std::runtime_error("Tensors must be on distinct GPU devices");
    }
  }
}

// Flatten each list in `tensor_lists' for a gather or scatter operation, and
// ensure compatibility with the corresponding tensor in `other'.
std::vector<at::Tensor> flatten_for_scatter_gather(
    std::vector<std::vector<at::Tensor>>& tensor_lists,
    std::vector<at::Tensor>& other,
    size_t world_size) {
  if (tensor_lists.size() != other.size()) {
    throw std::runtime_error(
        "Tensor list operands to scatter/gather must have the same length");
  }
  const auto num_devices = tensor_lists.size();

  std::vector<at::Tensor> flattened;
  flattened.resize(num_devices);

  for (auto i = size_t{}; i < num_devices; ++i) {
    if (tensor_lists[i].size() != world_size * num_devices) {
      throw std::runtime_error(
          "Tensor list input to scatter/gather must match number of collective"
          " participants");
    }

    // Only check device match for the first tensor in the list; the call to
    // newLikeFlat() below will check the rest.
    if (tensor_lists[i].front().get_device() != other[i].get_device()) {
      throw std::runtime_error(
          "Corresponding input/output tensors to scatter/gather must all reside"
          " on the same device");
    }

    for (const auto& t : tensor_lists[i]) {
      if (t.numel() != other[i].numel()) {
        throw std::runtime_error(
            "All tensor operands to scatter/gather must have the same number of elements");
      }
    }
    // Flatten the tensors (from all ranks) into a single big tensor.
    flattened[i] = newLikeFlat(tensor_lists, i);
  }
  return flattened;
}

} // namespace

std::shared_ptr<ProcessGroupNCCL::WorkNCCL> ProcessGroupNCCL::initWork(
    std::vector<at::Device> devices) {
  return std::make_shared<ProcessGroupNCCL::WorkNCCL>(devices);
}

template <typename Fn, typename PreProcess, typename PostProcess>
std::shared_ptr<ProcessGroup::Work> ProcessGroupNCCL::collective(
    std::vector<at::Tensor>& inputs,
    std::vector<at::Tensor>& outputs,
    Fn fn,
    PreProcess pre,
    PostProcess post) {
  const auto devices = getDeviceList(inputs);
  const auto key = getKeyFromDevices(devices);
  auto& ncclComms = getNCCLComm(key, devices);

  // First let NCCL streams wait for input tensors allocation streams
  syncStreams(devices, ncclEvents_[key], ncclStreams_[key]);

  // Work itself will create the CUDA events on all GPUs of tensors
  auto work = initWork(devices);

  at::cuda::OptionalCUDAGuard gpuGuard;

  pre(ncclStreams_[key]);

  for (size_t i = 0; i < inputs.size(); ++i) {
    gpuGuard.set_index(devices[i].index());
    at::cuda::CUDAStream& ncclStream = ncclStreams_[key][i];

    // Both `inputs' and `outputs' are created on a worker stream and used in
    // different ncclStreams.  Hence, both must record the ncclStream to
    // prevent being freed before the collective finishes.
    //
    // We only record `inputs' here, and leave recording `outputs' to `fn' for
    // operations where `inputs' and `outputs' are not the same.
    //
    // See [Sync Streams].
    c10::cuda::CUDACachingAllocator::recordStream(
        inputs[i].storage().data_ptr(), ncclStream);
  }

  {
    AutoNcclGroup nccl_group_guard;
    for (size_t i = 0; i < inputs.size(); ++i) {
      gpuGuard.set_index(devices[i].index());
      at::cuda::CUDAStream& ncclStream = ncclStreams_[key][i];
      C10D_NCCL_CHECK(
          fn(inputs[i], outputs[i], ncclComms[i]->getNcclComm(), ncclStream));
    }
  }

  post(ncclStreams_[key]);

  // Event should only be recorded after the ncclGroupEnd()
  for (size_t i = 0; i < inputs.size(); ++i) {
    at::cuda::CUDAStream& ncclStream = ncclStreams_[key][i];
    work->cudaEvents_[i].record(ncclStream);
    work->ncclComms_[i] = ncclComms[i];
    work->blockingWait_ = blockingWait_;
    work->opTimeout_ = opTimeout_;
    work->store_ = store_;
  }

  return work;
}

template <typename Fn>
std::shared_ptr<ProcessGroup::Work> ProcessGroupNCCL::collective(
    std::vector<at::Tensor>& inputs,
    std::vector<at::Tensor>& outputs,
    Fn fn) {
  return collective(
      inputs,
      outputs,
      fn,
      [](std::vector<at::cuda::CUDAStream>&) {},
      [](std::vector<at::cuda::CUDAStream>&) {});
}

std::shared_ptr<ProcessGroup::Work> ProcessGroupNCCL::allreduce(
    std::vector<at::Tensor>& tensors,
    const AllreduceOptions& opts) {
  check_gpu_tensors(tensors);

  return collective(
      tensors,
      tensors,
      [&](at::Tensor& input,
          at::Tensor& output,
          ncclComm_t comm,
          at::cuda::CUDAStream& stream) {
        return ncclAllReduce(
            input.data_ptr(),
            output.data_ptr(),
            input.numel(),
            getNcclDataType(input.scalar_type()),
            ncclOp[opts.reduceOp],
            comm,
            stream.stream());
      });
}

std::shared_ptr<ProcessGroup::Work> ProcessGroupNCCL::allreduce_coalesced(
    std::vector<at::Tensor>& tensors,
    const AllreduceCoalescedOptions& opts) {
  throw std::runtime_error(
      "allreduce_coalesced is currently not supported with NCCL");
}

std::shared_ptr<ProcessGroup::Work> ProcessGroupNCCL::broadcast(
    std::vector<at::Tensor>& tensors,
    const BroadcastOptions& opts) {
  check_gpu_tensors(tensors);

  return collective(
      tensors,
      tensors,
      [&](at::Tensor& input,
          at::Tensor& output,
          ncclComm_t comm,
          at::cuda::CUDAStream& stream) {
        const auto root = opts.rootRank * tensors.size() + opts.rootTensor;
        return ncclBcast(
            input.data_ptr(),
            input.numel(),
            getNcclDataType(input.scalar_type()),
            root,
            comm,
            stream.stream());
      });
}

std::shared_ptr<ProcessGroup::Work> ProcessGroupNCCL::reduce(
    std::vector<at::Tensor>& tensors,
    const ReduceOptions& opts) {
  check_gpu_tensors(tensors);

  return collective(
      tensors,
      tensors,
      [&](at::Tensor& input,
          at::Tensor& output,
          ncclComm_t comm,
          at::cuda::CUDAStream& stream) {
        const auto root = opts.rootRank * tensors.size() + opts.rootTensor;
        return ncclReduce(
            input.data_ptr(),
            output.data_ptr(),
            input.numel(),
            getNcclDataType(input.scalar_type()),
            ncclOp[opts.reduceOp],
            root,
            comm,
            stream.stream());
      });
}

std::shared_ptr<ProcessGroup::Work> ProcessGroupNCCL::allgather(
    std::vector<std::vector<at::Tensor>>& outputTensors,
    std::vector<at::Tensor>& inputTensors,
    const AllgatherOptions& opts) {
  check_gpu_tensors(inputTensors);

  auto outputFlattened =
      flatten_for_scatter_gather(outputTensors, inputTensors, size_);
  check_gpu_tensors(outputFlattened);

  return collective(
      inputTensors,
      outputFlattened,
      [&](at::Tensor& input,
          at::Tensor& output,
          ncclComm_t comm,
          at::cuda::CUDAStream& stream) {
        c10::cuda::CUDACachingAllocator::recordStream(
            output.storage().data_ptr(), stream);
        return ncclAllGather(
            input.data_ptr(),
            output.data_ptr(),
            input.numel(),
            getNcclDataType(input.scalar_type()),
            comm,
            stream.stream());
      },
      [&](std::vector<at::cuda::CUDAStream>& ncclStreams) {},
      [&](std::vector<at::cuda::CUDAStream>& ncclStreams) {
        // Copy the flattened output tensors to the outputs.
        for (size_t i = 0; i < outputTensors.size(); ++i) {
          at::cuda::CUDAStreamGuard guard(ncclStreams[i]);
          for (size_t j = 0; j < outputTensors[0].size(); ++j) {
            // See [Sync Streams].
            c10::cuda::CUDACachingAllocator::recordStream(
                outputTensors[i][j].storage().data_ptr(), ncclStreams[i]);

            outputTensors[i][j].copy_(outputFlattened[i][j], true);
          }
        }
      });
}

std::shared_ptr<ProcessGroup::Work> ProcessGroupNCCL::allgather_coalesced(
    std::vector<std::vector<at::Tensor>>& /* unused */,
    std::vector<at::Tensor>& /* unused */,
    const AllgatherOptions& /* unused */) {
  throw std::runtime_error(
      "ProcessGroupNCCL does not support allgather_coalesced");
}

std::shared_ptr<ProcessGroup::Work> ProcessGroupNCCL::reduce_scatter(
    std::vector<at::Tensor>& outputTensors,
    std::vector<std::vector<at::Tensor>>& inputTensors,
    const ReduceScatterOptions& opts) {
  check_gpu_tensors(outputTensors);

  auto inputFlattened =
      flatten_for_scatter_gather(inputTensors, outputTensors, size_);
  check_gpu_tensors(inputFlattened);

  return collective(
      inputFlattened,
      outputTensors,
      [&](at::Tensor& input,
          at::Tensor& output,
          ncclComm_t comm,
          at::cuda::CUDAStream& stream) {
        c10::cuda::CUDACachingAllocator::recordStream(
            output.storage().data_ptr(), stream);
        return ncclReduceScatter(
            input.data_ptr(),
            output.data_ptr(),
            output.numel(),
            getNcclDataType(input.scalar_type()),
            ncclOp[opts.reduceOp],
            comm,
            stream.stream());
      },
      [&](std::vector<at::cuda::CUDAStream>& ncclStreams) {
        // Copy the input tensors to the flattened inputs.
        for (size_t i = 0; i < inputTensors.size(); ++i) {
          at::cuda::CUDAStreamGuard guard(ncclStreams[i]);
          for (size_t j = 0; j < inputTensors[0].size(); ++j) {
            // See [Sync Streams].
            c10::cuda::CUDACachingAllocator::recordStream(
                inputTensors[i][j].storage().data_ptr(), ncclStreams[i]);

            inputFlattened[i][j].copy_(inputTensors[i][j], true);
          }
        }
      },
      [&](std::vector<at::cuda::CUDAStream>& ncclStreams) {});
}

std::shared_ptr<ProcessGroup::Work> ProcessGroupNCCL::barrier(
    const BarrierOptions& opts) {
  std::vector<at::Device> devices;
  if (usedDeviceIdxs_.empty()) {
    // This means there is not yet a NCCL collective being called
    // Here we have to use the best guesses and will use a single GPU to call
    // allreduce to achieve barrier.
    // In case the multiple processes fall into the same node, we use rank to
    // ensure that each process is on a different GPU
    auto numGPUs = at::cuda::getNumGPUs();
    int16_t deviceIdx = static_cast<int16_t>(rank_ % numGPUs);
    devices.push_back(at::Device(at::DeviceType::CUDA, deviceIdx));
  } else {
    for (auto usedDeviceIdx : usedDeviceIdxs_) {
      devices.push_back(at::Device(at::DeviceType::CUDA, usedDeviceIdx));
    }
  }

  std::vector<at::Tensor> barrierTensors;
  barrierTensors.reserve(devices.size());

  at::cuda::OptionalCUDAGuard gpuGuard;
  for (auto& device : devices) {
    gpuGuard.set_index(device.index());
    barrierTensors.push_back(at::empty(
        {1},
        at::TensorOptions().device(at::DeviceType::CUDA).dtype(at::kByte)));
  }

  // All reduce to achieve the barrier
  auto work = allreduce(barrierTensors);

  // Work will take over barrierTensors
  auto ncclWork = dynamic_cast<ProcessGroupNCCL::WorkNCCL*>(work.get());
  TORCH_CHECK(ncclWork);
  ncclWork->barrierTensors_ = std::move(barrierTensors);

  return work;
}

std::shared_ptr<ProcessGroup::Work> ProcessGroupNCCL::gather(
    std::vector<std::vector<at::Tensor>>& /* unused */,
    std::vector<at::Tensor>& /* unused */,
    const GatherOptions& /* unused */) {
  throw std::runtime_error("ProcessGroupNCCL does not support gather");
}

std::shared_ptr<ProcessGroup::Work> ProcessGroupNCCL::scatter(
    std::vector<at::Tensor>& /* unused */,
    std::vector<std::vector<at::Tensor>>& /* unused */,
    const ScatterOptions& /* unused */) {
  throw std::runtime_error("ProcessGroupNCCL does not support scatter");
}

std::shared_ptr<ProcessGroup::Work> ProcessGroupNCCL::send(
    std::vector<at::Tensor>& /* unused */,
    int /* unused */,
    int /* unused */) {
  throw std::runtime_error("ProcessGroupNCCL does not support send");
}

std::shared_ptr<ProcessGroup::Work> ProcessGroupNCCL::recv(
    std::vector<at::Tensor>& /* unused */,
    int /* unused */,
    int /* unused */) {
  throw std::runtime_error("ProcessGroupNCCL does not support recv");
}

std::shared_ptr<ProcessGroup::Work> ProcessGroupNCCL::recvAnysource(
    std::vector<at::Tensor>& /* unused */,
    int /* unused */) {
  throw std::runtime_error("ProcessGroupNCCL does not support recv");
}

std::shared_ptr<ProcessGroup::Work> ProcessGroupNCCL::allgather_base(
    at::Tensor& /*unused */,
    at::Tensor& /*unused */,
    const AllgatherOptions& /*unused */) {
  throw std::runtime_error(
      "no support for allgather_base in NCCL process group");
}

} // namespace c10d<|MERGE_RESOLUTION|>--- conflicted
+++ resolved
@@ -202,16 +202,6 @@
   }
 }
 
-<<<<<<< HEAD
-void ProcessGroupNCCL::WorkNCCL::abortNCCLComms() {
-  for (const auto& ncclComm : ncclComms_) {
-    ncclComm->ncclCommAbort();
-  }
-}
-
-=======
-// Waiting on the work's corresponding CUDA events
->>>>>>> 1390c0a6
 void ProcessGroupNCCL::WorkNCCL::synchronize() {
   // Call Synchronize without a timeout. We use this method to avoid adding a
   // timeout argument to the public synchronize API.
