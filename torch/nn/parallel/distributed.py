--- conflicted
+++ resolved
@@ -1,11 +1,8 @@
 from contextlib import contextmanager
 import copy
 import itertools
-<<<<<<< HEAD
+import os
 import inspect
-=======
-import os
->>>>>>> 1f52be77
 
 import torch
 
