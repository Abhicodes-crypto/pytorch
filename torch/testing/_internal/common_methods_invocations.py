import torch
from torch._six import inf, istuple
from functools import reduce
from operator import mul, itemgetter
import collections
from torch.autograd import Variable
from torch.testing import make_non_contiguous
from torch.testing._internal.common_device_type import skipCUDAIfNoMagma, skipCPUIfNoLapack, expectedFailureCUDA
from torch.testing._internal.common_utils import (prod_single_zero, random_square_matrix_of_rank,
                                                  random_symmetric_matrix, random_symmetric_psd_matrix,
                                                  random_symmetric_pd_matrix, make_nonzero_det,
                                                  random_fullrank_matrix_distinct_singular_value, set_rng_seed)


def index_variable(shape, max_indices):
    if not isinstance(shape, tuple):
        shape = (shape,)
    index = torch.rand(*shape).mul_(max_indices).floor_().long()
    return index


def index_perm_variable(shape, max_indices):
    if not isinstance(shape, tuple):
        shape = (shape,)

    index = torch.randperm(max_indices).narrow(0, 0, reduce(mul, shape)).view(shape)
    return index


def gather_variable(shape, index_dim, max_indices, duplicate=False):
    assert len(shape) == 2
    assert index_dim < 2
    batch_dim = 1 - index_dim
    index = torch.LongTensor(*shape)
    for i in range(shape[index_dim]):
        index.select(index_dim, i).copy_(
            torch.randperm(max_indices)[:shape[batch_dim]])
    if duplicate:
        index.select(batch_dim, 0).copy_(index.select(batch_dim, 1))
    return index


def bernoulli_scalar():
    return torch.tensor(0, dtype=torch.bool).bernoulli_()


def mask_not_all_zeros(shape):
    assert len(shape) > 0
    while True:
        result = torch.randn(shape).gt(0)
        if result.sum() > 0:
            return result


def uniform_scalar(offset=0, requires_grad=False):
    v = torch.rand(()) + offset
    v.requires_grad = requires_grad
    return v


def normal_scalar_clamp(amin, amax, requires_grad=False):
    v = torch.randn(()).clamp(amin, amax)
    v.requires_grad = requires_grad
    return v


def prod_zeros(dim_size, dim_select):
    assert len(dim_select) == 2
    result = torch.randn(dim_size, dim_size, dim_size)
    result.narrow(dim_select[0], 0, 1).narrow(dim_select[1], 1, 1).zero_()
    result.narrow(dim_select[0], 2, 1).narrow(dim_select[1], 3, 1).zero_()
    result.narrow(dim_select[0], 4, 1).narrow(dim_select[1], 3, 1).zero_()
    return result


non_differentiable = collections.namedtuple('non_differentiable', ['tensor'])


class dont_convert(tuple):
    pass


class NoArgsClass(object):
    def __iter__(self):
        return self

    def __next__(self):
        raise StopIteration()
    next = __next__  # Python 2 compatibility

    def __len__(self):
        return 0

NO_ARGS = NoArgsClass()
L = 20
M = 10
S = 5

def ident(x):
    return x

# (
#   method name,
#   input size/constructing fn,
#   args (tuple represents shape of a tensor arg),
#   test variant name (will be used at test name suffix),    // optional
#   (True, nonfusible_nodes, fusible_nodes) for autodiff,    // optional
#   indices for possible dim arg,                            // optional
#   fn mapping output to part that should be gradcheck'ed,   // optional
#   kwargs                                                   // optional
# )
# Note: some functions have separate schema for (Tensor other) and (Scalar other),
#       and it's possible that we only support AD for Scalar version but not Tensor
#       version, and vice versa.
#       When writing tests, only scalar(float/int) input triggers the Scalar schema.
#       uniform_scalar produces a scalar **Tensor** which won't match Scalar input.
def method_tests():
    set_rng_seed(0)
    return [
        ('add', (S, S, S), ((S, S, S),), '', (True,)),
        ('add', (S, S, S), ((S, S),), 'broadcast_rhs', (True,)),
        ('add', (S, S), ((S, S, S),), 'broadcast_lhs', (True,)),
        ('add', (S, 1, S), ((M, S),), 'broadcast_all', (True,)),
        ('add', (), ((),), 'scalar', (True,)),
        ('add', (S, S, S), ((),), 'scalar_broadcast_rhs', (True,)),
        ('add', (), ((S, S, S),), 'scalar_broadcast_lhs', (True,)),
        ('add', (S, S, S), (3.14,), 'constant', (True,)),
        ('add', (), (3.14,), 'scalar_constant', (True,)),
        ('__radd__', (S, S, S), (3.14,), 'constant', (True, 'aten::add')),
        ('__radd__', (), (3.14,), 'scalar_constant', (True, 'aten::add')),
        ('sub', (S, S, S), ((S, S, S),), '', (True,)),
        ('sub', (S, S, S), ((S, S),), 'broadcast_rhs', (True,)),
        ('sub', (S, S), ((S, S, S),), 'broadcast_lhs', (True,)),
        ('sub', (S, 1, S), ((M, S),), 'broadcast_all', (True,)),
        ('sub', (S, S, S), ((),), 'scalar_broadcast_rhs', (True,)),
        ('sub', (), ((S, S, S),), 'scalar_broadcast_lhs', (True,)),
        ('sub', (S, S, S), (3.14,), 'constant', (True,)),
        ('sub', (), (3.14,), 'scalar_constant', (True,)),
        ('__rsub__', (S, S, S), (3.14,), 'constant', (True, 'aten::rsub')),
        ('__rsub__', (), (3.14,), 'scalar_constant', (True, 'aten::rsub')),
        ('mul', (S, S, S), ((S, S, S),), '', (True,)),
        ('mul', (), ((),), 'scalar', (True,)),
        ('mul', (S, S, S), ((S, S),), 'broadcast_rhs', (True,)),
        ('mul', (S, S), ((S, S, S),), 'broadcast_lhs', (True,)),
        ('mul', (S, 1, S), ((M, S),), 'broadcast_all', (True,)),
        ('mul', (S, S, S), ((),), 'scalar_broadcast_rhs', (True,)),
        ('mul', (), ((S, S, S),), 'scalar_broadcast_lhs', (True,)),
        ('mul', (S, S, S), (3.14,), 'constant', (True,)),
        ('mul', (), (3.14,), 'scalar_constant', (True,)),
        ('__rmul__', (S, S, S), (3.14,), 'constant', (True, 'aten::mul')),
        ('__rmul__', (), (3.14,), 'scalar_constant', (True, 'aten::mul')),
        ('div', (S, S, S), (torch.rand(S, S, S) + 0.1,), '', (True,)),
        ('div', (S, S, S), (torch.rand(S, S) + 0.1,), 'broadcast_rhs', (True,)),
        ('div', (S, S), (torch.rand(S, S, S) + 0.1,), 'broadcast_lhs', (True,)),
        ('div', (S, 1, S), (torch.rand(M, S) + 0.1,), 'broadcast_all', (True,)),
        ('div', (), (uniform_scalar(0.1),), 'scalar', (True,)),
        ('div', (S, S, S), (uniform_scalar(0.1),), 'scalar_broadcast_rhs', (True,)),
        ('div', (), (uniform_scalar(0.1),), 'scalar_broadcast_lhs', (True,)),
        ('div', torch.rand(S, S, S) + 1e-1, (3.14,), 'constant', (True,)),
        ('__rdiv__', torch.rand(S, S, S) + 1e-1, (3.14,), 'constant',
            (True, [], ['aten::mul', 'aten::reciprocal'])),
        ('div', uniform_scalar(1e-1, requires_grad=True), (3.14,), 'scalar_constant', (True,)),
        ('__rdiv__', uniform_scalar(1e-1, requires_grad=True), (3.14,), 'scalar_constant',
            (True, [], ['aten::mul', 'aten::reciprocal'])),
        ('pow', torch.rand(S, S, S) + 1e-3, (torch.rand(S, S, S) + 0.1,), '', (True,)),
        ('pow', torch.rand(S, S, S) + 1e-3, (torch.rand(1,) + 0.1,), 'broadcast_rhs', (True,)),
        ('pow', torch.rand(1,) + 1e-3, (torch.rand(S, S, S) + 0.1,), 'broadcast_lhs', (True,)),
        ('pow', torch.rand(S, 1, S) + 1e-3, (torch.rand(1, S, 1) + 0.1,), 'broadcast_all', (True,)),
        ('pow', uniform_scalar(1e-3, requires_grad=True), (uniform_scalar(0.1),), 'scalar', (True,)),
        ('pow', torch.rand(S, S, S) + 1e-3, (uniform_scalar(0.1),), 'scalar_broadcast_rhs', (True,)),
        ('pow', uniform_scalar(1e-3, requires_grad=True), (torch.rand(S, S, S) + 0.1,), 'scalar_broadcast_lhs', (True,)),
        ('pow', torch.rand(S, S, S) + 1e-3, (3.14,), 'constant', (True,)),
        ('__rpow__', torch.rand(S, S, S) + 1e-3, (3.14,), 'constant', (True, 'aten::pow')),
        ('pow', uniform_scalar(1e-3, requires_grad=True), (3.14,), 'scalar_constant', (True,)),
        ('__rpow__', uniform_scalar(1e-3, requires_grad=True), (3.14,), 'scalar_constant', (True, 'aten::pow')),
        ('transpose', (1, 2, 3), (1, 2), 'dim', (True,), [0, 1]),
        ('transpose', (), (0, 0), 'scalar', (True,)),
        ('transpose', (1,), (0, 0), '1d', (True,)),
        ('transpose', torch.rand(L, L), (0, 1), '2d', (True,)),
        ('transpose', torch.rand(S, S, S), (2, 0), '3d', (True,)),
        ('t', (1, 2), NO_ARGS, '', (True,)),
        ('view', (S, S, S), (S * S, S), '', (True,)),
        ('view', (S, S, S), (torch.Size([S * S, S]),), 'size', (True,)),
        ('view', (S,), (S,), '1d', (True,)),
        ('view', (), (dont_convert(()),), 'scalar_to_scalar', (True,)),
        ('view', (), (1,), 'scalar_to_1d', (True,)),
        ('reshape', (S, S, S), (S * S, S), '', (True,)),
        ('reshape', (S, S, S), (torch.Size([S * S, S]),), 'size', (True,)),
        ('reshape', (S,), (S,), '1d', (True,)),
        ('reshape', (), (dont_convert(()),), 'scalar_to_scalar', (True,)),
        ('reshape', (), (1,), 'scalar_to_1d', (True,)),
        ('reshape_as', (S, S, S), (non_differentiable(torch.rand(S * S, S)),)),
        ('reshape_as', (), (non_differentiable(torch.tensor(42.)),), 'scalar'),
        ('reshape_as', (), (non_differentiable(torch.rand(1, 1)),), 'scalar_to_dims'),
        ('flip', (S, S, S), ([0],), 'd0'),
        ('flip', (S, S, S), ([0, 1, 2],), 'd012'),
        ('flip', (S, S, S), ([0, 2],), 'd02'),
        ('flip', (S, S, S), ([2, 0],), 'd20'),
        ('flip', (S, S, S), ([-1],), 'neg_d'),
        ('roll', (S, S, S), (0, 0), 'd0'),
        ('roll', (S, S, S), (1, 2), 'd12'),
        ('roll', (S, S, S), (0, 2,), 'd02'),
        ('roll', (S, S, S), (2, 0,), 'd20'),
        ('roll', (S, S, S), (-1, 0), 'neg_shift'),
        ('roll', (S, S, S), (10000, 1), 'loop_shift'),
        ('roll', (S, S, S), (2,), 'flattened'),
        ('roll', (S, S, S), ([1, 2, -1], [0, 1, 2]), 'three_dims'),
        ('rot90', (S, S, S), (1, [0, 1],), 'k1_d01'),
        ('rot90', (S, S, S), (1, [1, 2],), 'k1_d12'),
        ('rot90', (S, S, S), (1, [1, -1],), 'k1_neg_d'),
        ('rot90', (S, S, S), (), 'default'),
        ('view_as', (S, S, S), (non_differentiable(torch.rand(S * S, S)),)),
        ('view_as', (), (non_differentiable(torch.tensor(5.5)),), 'scalar'),
        ('view_as', (), (non_differentiable(torch.rand(1, 1)),), 'scalar_to_dims'),
        ('expand', (S, 1, 1), (S, S, S), '', (True,)),
        ('expand', (torch.Size([S, 1, S]),), (S, S, S), 'size', (True,)),
        ('expand', (S, 1), (S, S, S), 'new_dim', (True,)),
        ('expand', (1,), (S, S, S), '1_element', (True,)),
        ('expand', (1, S), (1, 1, S), 'new_dim_front_old_front_1', (True,)),
        ('expand', (), (dont_convert(()),), 'scalar_to_scalar'),
        ('expand', (), (1, 3, 2), 'scalar_to_dims', (True,)),
        ('expand_as', (S, 1, 1), (torch.rand(S, S, S),), '', (True,)),
        ('exp', (S, S, S), NO_ARGS, '', (True,)),
        ('exp', (), NO_ARGS, 'scalar', (True,)),
        ('expm1', (S, S, S), NO_ARGS, '', (True,)),
        ('expm1', (), NO_ARGS, 'scalar', (True,)),
        ('erf', torch.rand(S, S, S), NO_ARGS, '', (True,)),
        ('erf', uniform_scalar(requires_grad=True), NO_ARGS, 'scalar', (True,)),
        ('erfc', torch.rand(S, S, S), NO_ARGS, '', (True,)),
        ('erfc', uniform_scalar(requires_grad=True), NO_ARGS, 'scalar', (True,)),
        ('erfinv', torch.rand(S, S, S).clamp(-0.9, 0.9), NO_ARGS),
        ('erfinv', normal_scalar_clamp(-0.9, 0.9, requires_grad=True), NO_ARGS, 'scalar'),
        ('log', torch.rand(S, S, S) + 1e-2, NO_ARGS, '', (True,)),
        ('log', uniform_scalar(1e-2, requires_grad=True), NO_ARGS, 'scalar', (True,)),
        ('log10', torch.rand(S, S, S) + 1e-2, NO_ARGS, '', (True,)),
        ('log10', uniform_scalar(1e-2, requires_grad=True), NO_ARGS, 'scalar', (True,)),
        ('log1p', torch.rand(S, S, S), NO_ARGS, '', (True,)),
        ('log1p', uniform_scalar(requires_grad=True), NO_ARGS, 'scalar', (True,)),
        ('log2', torch.rand(S, S, S) + 1e-2, NO_ARGS, '', (True,)),
        ('log2', uniform_scalar(1e-2, requires_grad=True), NO_ARGS, 'scalar', (True,)),
        ('tanh', (S, S, S), NO_ARGS, '', (True,)),
        ('tanh', (), NO_ARGS, 'scalar', (True,)),
        ('sigmoid', (S, S, S), NO_ARGS, '', (True,)),
        ('sigmoid', (), NO_ARGS, 'scalar', (True,)),
        ('sinh', (S, S, S), NO_ARGS, '', (True,)),
        ('sinh', (), NO_ARGS, 'scalar', (True,)),
        ('cosh', (S, S, S), NO_ARGS, '', (True,)),
        ('cosh', (), NO_ARGS, 'scalar', (True,)),
        ('abs', (S, S, S), NO_ARGS, '', (True,)),
        ('abs', (), NO_ARGS, 'scalar', (True,)),
        ('clamp', (S, S, S), (0, 1), '', (True,)),
        ('clamp', (S, S, S), (None, 0.5), 'min', (True,)),
        ('clamp', (S, S, S), (0.5, None), 'max', (True,)),
        ('clamp', (), (0, 1), 'scalar', (True,)),
        ('clamp', (), (None, 0.5), 'min_scalar', (True,)),
        ('clamp', (), (0.5, None), 'max_scalar', (True,)),
        ('clamp', (S, S), (), 'max_scalar_kwarg', (True,), (), (), ident, {'max': 1}),
        ('sqrt', torch.rand(S, S, S) + 5e-4, NO_ARGS, '', (True,)),
        ('sqrt', uniform_scalar(5e-4, requires_grad=True), NO_ARGS, 'scalar', (True,)),
        ('sin', (S, S, S), NO_ARGS, '', (True,)),
        ('sin', (), NO_ARGS, 'scalar', (True,)),
        ('cos', (S, S, S), NO_ARGS, '', (True,)),
        ('cos', (), NO_ARGS, 'scalar', (True,)),
        ('tan', torch.randn(S, S, S).clamp(-1, 1), NO_ARGS, '', (True,)),
        ('asin', torch.randn(S, S, S).clamp(-0.9, 0.9), NO_ARGS, '', (True,)),
        ('acos', torch.randn(S, S, S).clamp(-0.9, 0.9), NO_ARGS, '', (True,)),
        ('atan', (S, S, S), NO_ARGS, '', (True,)),
        ('atan', (), NO_ARGS, 'scalar', (True,)),
        ('atan2', (S, S, S), ((S, S, S),)),
        ('atan2', (), ((),), 'scalar'),
        ('atan2', (S, S, S), ((S,),), 'broadcast_rhs'),
        ('atan2', (S,), ((S, S, S),), 'broadcast_lhs'),
        ('atan2', (S, 1, S), ((S, S),), 'broadcast_all'),
        ('reciprocal', torch.rand(S, S, S) + 0.1, NO_ARGS, '', (True,)),
        ('reciprocal', uniform_scalar(0.1, requires_grad=True), NO_ARGS, 'scalar', (True,)),
        ('round', (S, S, S), NO_ARGS, '', (True,)),
        ('round', (), NO_ARGS, 'scalar', (True,)),
        ('sign', (S, S, S), NO_ARGS),
        ('sign', (), NO_ARGS, 'scalar'),
        ('trunc', (S, S, S), NO_ARGS, '', (True,)),
        ('trunc', (), NO_ARGS, 'scalar', (True,)),
        ('floor', (S, S, S), NO_ARGS, '', (True,)),
        ('floor', (), NO_ARGS, 'scalar', (True,)),
        ('ceil', (S, S, S), NO_ARGS, '', (True,)),
        ('ceil', (), NO_ARGS, 'scalar', (True,)),
        ('rsqrt', torch.rand(S, S, S) + 1e-2, NO_ARGS, '', (True,)),
        ('rsqrt', uniform_scalar(1e-2, requires_grad=True), NO_ARGS, 'scalar', (True,)),
        ('frac', (S, S, S), NO_ARGS, '', (True,)),
        ('frac', (), NO_ARGS, 'scalar', (True,)),
        ('fmod', (S, S, S), (1.5,), '', (True,)),
        ('fmod', (), (1.5,), 'scalar', (True,)),
        ('fmod', (S, S, S), (non_differentiable(torch.rand(S, S, S) + 1.5),), 'tensor'),
        ('fmod', (S,), (non_differentiable(torch.rand(S, S, S) + 1.5),), 'tensor_broadcast_lhs'),
        ('fmod', (S, S, S), (non_differentiable(torch.rand(S) + 1.5),), 'tensor_broadcast_rhs'),
        ('fmod', (S, 1, S), (non_differentiable(torch.rand(S, S) + 1.5),), 'tensor_broadcast_all'),
        ('fmod', (), (non_differentiable(uniform_scalar(1.5)),), 'scalar_tensor'),
        ('fmod', (), (non_differentiable(torch.rand(S, S, S) + 1.5),), 'scalar_tensor_broadcast_lhs'),
        ('fmod', (S, S, S), (non_differentiable(uniform_scalar(1.5)),), 'scalar_tensor_broadcast_rhs'),
        ('remainder', (S, S, S), (1.5,), '', (True,)),
        ('remainder', (), (1.5,), 'scalar', (True,)),
        ('remainder', (S, S, S), (non_differentiable(torch.rand(S, S, S) + 1.5),), 'tensor'),
        ('remainder', (S,), (non_differentiable(torch.rand(S, S, S) + 1.5),), 'tensor_broadcast_lhs'),
        ('remainder', (S, 1, S), (non_differentiable(torch.rand(S, S) + 1.5),), 'tensor_broadcast_all'),
        ('remainder', (), (non_differentiable(uniform_scalar(1.5)),), 'scalar_tensor'),
        ('remainder', (), (non_differentiable(torch.rand(S, S, S) + 1.5),), 'scalar_tensor_broadcast_lhs'),
        ('lerp', (S, S, S), ((S, S, S), 0.4), 'scalar_no_broadcast', (True,)),
        ('lerp', (S, S, S), ((S,), 0.4), 'broadcast_rhs', (True,)),
        ('lerp', (S,), ((S, S, S), 0.4), 'broadcast_lhs', (True,)),
        ('lerp', (S, 1, S), ((S, S), 0.4), 'broadcast_all', (True,)),
        ('lerp', (), ((), 0.4), 'scalar', (True,)),
        ('lerp', (S, S, S), ((), 0.4), 'scalar_broadcast_rhs', (True,)),
        ('lerp', (), ((S, S, S), 0.4), 'scalar_broadcast_lhs', (True,)),
        ('max', (S, S, S), NO_ARGS),
        ('max', (S, S, S), (1,), 'dim', (), [0]),
        ('max', (S, S, S), (1, True,), 'keepdim_dim', (), [0]),
        ('max', (), NO_ARGS, 'scalar'),
        ('max', (), (0,), 'scalar_dim', (), [0]),
        ('max', (), (0, True,), 'scalar_keepdim_dim', (), [0]),
        ('max', (S, S, S), ((S, S, S),), 'elementwise', (True,)),
        ('max', (S, S, S), ((S,),), 'elementwise_broadcast_rhs', (True,)),
        ('max', (S,), ((S, S, S),), 'elementwise_broadcast_lhs', (True,)),
        ('max', (S, 1, S), ((S, S),), 'elementwise_broadcast_all', (True,)),
        ('max', (), ((),), 'scalar_elementwise', (True,)),
        ('max', (S, S, S), ((),), 'scalar_elementwise_broadcast_rhs', (True,)),
        ('max', (), ((S, S, S),), 'scalar_elementwise_broadcast_lhs', (True,)),
        ('min', (S, S, S), NO_ARGS, ),
        ('min', (S, S, S), (1,), 'dim', (), [0]),
        ('min', (S, S, S), (1, True,), 'keepdim_dim', (), [0]),
        ('min', (), NO_ARGS, 'scalar'),
        ('min', (), (0,), 'scalar_dim', (), [0]),
        ('min', (), (0, True,), 'scalar_keepdim_dim', (), [0]),
        ('min', (S, S, S), ((S, S, S),), 'elementwise', (True,)),
        ('min', (S, S, S), ((S,),), 'elementwise_broadcast_rhs', (True,)),
        ('min', (S,), ((S, S, S),), 'elementwise_broadcast_lhs', (True,)),
        ('min', (S, 1, S), ((S, S),), 'elementwise_broadcast_all', (True,)),
        ('min', (), ((),), 'scalar_elementwise', (True,)),
        ('min', (S, S, S), ((),), 'scalar_elementwise_broadcast_rhs', (True,)),
        ('min', (), ((S, S, S),), 'scalar_elementwise_broadcast_lhs', (True,)),
        ('mean', (S, S, S), NO_ARGS, '', (True,)),
        ('mean', (S, S, S), (1,), 'dim', (True,), [0]),
        ('mean', (S, S, S), (1, True,), 'keepdim_dim', (True,), [0]),
        ('mean', (), NO_ARGS, 'scalar', (True,)),
        ('mean', (), (0,), 'scalar_dim', (True,), [0]),
        ('mean', (), (0, True,), 'scalar_keepdim_dim', (True,), [0]),
        ('mean', (S, S, S), (), 'dtype', (True,), (), (), ident, {'dtype': torch.float64}),
        ('kthvalue', (S, S, S), (2,)),
        ('kthvalue', (S, S, S), (2, 1,), 'dim', (), [1]),
        ('kthvalue', (S, S, S), (2, 1, True,), 'keepdim_dim', (), [1]),
        ('kthvalue', (S,), (2, 0,), 'dim_1d', (), [1]),
        ('kthvalue', (S,), (2, 0, True,), 'keepdim_dim_1d', (), [1]),
        # TODO: https://github.com/pytorch/pytorch/issues/30818
        ('kthvalue', (), (1,), 'scalar', (), (), [expectedFailureCUDA]),
        ('kthvalue', (), (1, 0,), 'scalar_dim', (), [1], [expectedFailureCUDA]),
        ('kthvalue', (), (1, 0, True), 'scalar_keepdim_dim', (), [1], [expectedFailureCUDA]),
        # END TODO
        ('median', (S, S, S), NO_ARGS),
        ('median', (S, S, S), (1,), 'dim', (), [0]),
        ('median', (S, S, S), (1, True,), 'keepdim_dim', (), [0]),
        ('median', (), NO_ARGS, 'scalar'),
        # TODO: https://github.com/pytorch/pytorch/issues/30818
        ('median', (), (0,), 'scalar_dim', (), [0], [expectedFailureCUDA]),
        ('median', (), (0, True,), 'scalar_keepdim_dim', (), [0], [expectedFailureCUDA]),
        # END TODO
        ('mode', (S, S, S), NO_ARGS),
        ('mode', (S, S, S), (1,), 'dim', (), [0]),
        ('mode', (S, S, S), (1, True,), 'keepdim_dim', (), [0]),
        ('mode', (), NO_ARGS, 'scalar'),
        ('mode', (), (0,), 'scalar_dim', (), [0]),
        ('mode', (), (0, True,), 'scalar_keepdim_dim', (), [0]),
        ('sum', (S, S, S), NO_ARGS),
        ('sum', (S, S, S), (1,), 'dim', (), [0]),
        ('sum', (S, S, S), (1, True,), 'keepdim_dim', (), [0]),
        ('sum', (), NO_ARGS, 'scalar'),
        ('sum', (), (0,), 'scalar_dim', (), [0]),
        ('sum', (), (0, True,), 'scalar_keepdim_dim', (), [0]),
        ('sum', (S, S, S), ([1, 2],), 'multi_dim'),
        ('sum', (S, S, S), ([1, 2], True,), 'multi_dim_keepdim'),
        ('prod', (S, S, S), NO_ARGS),
        ('prod', (S, S, S), (1,), 'dim', (), [0]),
        ('prod', (S, S, S), (1, True,), 'keepdim_dim', (), [0]),
        ('prod', (), NO_ARGS, 'scalar'),
        ('prod', (), (0,), 'scalar_dim', (), [0]),
        ('prod', (), (0, True,), 'scalar_keepdim_dim', (), [0]),
        ('prod', prod_zeros(S, [0, 1]), NO_ARGS, 'zerodims2'),
        ('prod', prod_zeros(S, [0, 2]), NO_ARGS, 'zerodims1'),
        ('prod', prod_zeros(S, [1, 2]), NO_ARGS, 'zerodims0'),
        ('prod', prod_zeros(S, [0, 1]), (1,), 'zeros_dims2', (), [0]),
        ('prod', prod_zeros(S, [0, 2]), (1,), 'zeros_dims1', (), [0]),
        ('prod', prod_zeros(S, [1, 2]), (1,), 'zeros_dims0', (), [0]),
        ('prod', prod_zeros(S, [0, 1]), (1, True), 'keepdim_zeros_dims2', (), [0]),
        ('prod', prod_zeros(S, [0, 2]), (1, True), 'keepdim_zeros_dims1', (), [0]),
        ('prod', prod_zeros(S, [1, 2]), (1, True), 'keepdim_zeros_dims0', (), [0]),
        ('prod', prod_single_zero(S), NO_ARGS, 'single_zero'),
        ('prod', (torch.tensor(0., requires_grad=True)), NO_ARGS, 'scalar_zero'),
        ('prod', (torch.tensor(0., requires_grad=True)), (0,), 'scalar_dim_zero', (), [0]),
        ('prod', (torch.tensor(0., requires_grad=True)), (0, True,), 'scalar_keepdim_dim_zero', (), [0]),
        ('var', (S, S, S), NO_ARGS, '', (True,)),
        ('var', (S, S, S), (1,), 'dim', (True,), [0]),
        ('var', (S, S, S), (1, True, True), 'keepdim_dim', (True,), [0]),
        ('var', (S,), (0,), 'dim_1d', (True,), [0]),
        ('var', (S,), (0, True, True), 'keepdim_dim_1d', (True,), [0]),
        ('std', (S, S, S), NO_ARGS, '', (True,)),
        ('std', (S, S, S), (1,), 'dim', (True,), [0]),
        ('std', (S, S, S), (1, True, True), 'keepdim_dim', (True,), [0]),
        ('std', (S,), (0,), 'dim_1d', (True,), [0]),
        ('std', (S,), (0, True, True), 'keepdim_dim_1d', (True,), [0]),
        ('var_mean', (S, S, S), NO_ARGS, ''),
        ('var_mean', (S, S, S), (1,), 'dim', [0]),
        ('var_mean', (S, S, S), (1, True, True), 'keepdim_dim', [0]),
        ('var_mean', (S,), (0,), 'dim_1d', [0]),
        ('var_mean', (S,), (0, True, True), 'keepdim_dim_1d', [0]),
        ('std_mean', (S, S, S), NO_ARGS, ''),
        ('std_mean', (S, S, S), (1,), 'dim', [0]),
        ('std_mean', (S, S, S), (1, True, True), 'keepdim_dim', [0]),
        ('std_mean', (S,), (0,), 'dim_1d', [0]),
        ('std_mean', (S,), (0, True, True), 'keepdim_dim_1d', [0]),
        ('renorm', (S, S, S), (2, 1, 0.5), 'dim', (), [1]),
        ('renorm', (S, S, S), (1, 2, 3), 'norm_1'),
        ('renorm', (S, S, S), (inf, 2, 0.5), 'norm_inf'),
        ('repeat', (S,), (2,), 'single_number'),
        ('repeat', (), (2, 3), 'scalar'),
        ('repeat', (2, 2), (3, 2)),
        ('repeat', (2, 2), (1, 3, 1, 2), 'unsqueeze'),
        ('cummax', (S, S, S), (0,), 'dim0', (), [0]),
        ('cummax', (S, S, S), (1,), 'dim1', (), [0]),
        ('cummax', (), (0,), 'dim0_scalar', (), [0]),
        ('cummin', (S, S, S), (0,), 'dim0', (), [0]),
        ('cummin', (S, S, S), (1,), 'dim1', (), [0]),
        ('cummin', (), (0,), 'dim0_scalar', (), [0]),
        ('cumsum', (S, S, S), (0,), 'dim0', (), [0]),
        ('cumsum', (S, S, S), (1,), 'dim1', (), [0]),
        ('cumsum', (S, S, S), (1,), 'dim1_cast', (), [0], (), ident, {'dtype': torch.float64}),
        ('cumsum', (), (0,), 'dim0_scalar', (), [0]),
        ('cumprod', (S, S, S), (0,)),
        ('cumprod', (S, S, S), (1,), 'dim1', (), [0]),
        ('cumprod', (), (0,), 'scalar'),
        ('cumprod', (torch.tensor(0., requires_grad=True)), (0,), 'scalar_zeros'),
        ('cumprod', prod_zeros(S, [0, 1]), (1,), 'zeros_dim2', (), [0]),
        ('cumprod', prod_zeros(S, [0, 2]), (1,), 'zeros_dim1', (), [0]),
        ('cumprod', prod_zeros(S, [1, 2]), (1,), 'zeros_dim0', (), [0]),
        ('cumprod', prod_zeros(S, [1, 2]), (1,), 'zeros_dim0_cast', (), [0], (), ident, {'dtype': torch.float64}),
        ('log_softmax', (S, S, S), (1, torch.float64,), 'kwarg_dtype_would_break_jit_loader', (True,)),
        ('unfold', (), (0, 1, 1), 'scalar', (), [0]),
        ('unfold', (S, S, S, S), (1, 3, 1), '', (), [0]),
        ('unfold', (S, S, S), (2, 3, 2), 'lastdim', (), [0]),
        ('addmm', (S, M), ((S, S), (S, M)), '', (True, ['aten::add', 'aten::mm'])),
        ('addmm', (1,), ((S, S), (S, M)), 'broadcast_lhs', (True, ['aten::add', 'aten::mm'])),
        ('addmm', (S, M), ((S, S), (S, M)), 'coef', (True,), (), (), ident, {'beta': 0.2, 'alpha': 0.6}),
        ('addmm', (1,), ((S, S), (S, M)), 'broadcast_lhs_coef', (True,), (), (), ident, {'beta': 0.2, 'alpha': 0.6}),
        ('addmm', (), ((S, S), (S, M)), 'scalar_broadcast_lhs', (True, ['aten::add', 'aten::mm'])),
        ('addmm', (), ((S, S), (S, M)), 'scalar_broadcast_lhs_coef', (True,), (), (), ident, {'beta': 0.2, 'alpha': 0.6}),
        ('addbmm', (S, M), ((S, S, S), (S, S, M)),),
        ('addbmm', (1,), ((S, S, S), (S, S, M)), 'broadcast_lhs'),
        ('addbmm', (S, M), ((S, S, S), (S, S, M)), 'coef', (), (), (), ident, {'beta': 0.2, 'alpha': 0.6}),
        ('addbmm', (1,), ((S, S, S), (S, S, M)), 'broadcast_lhs_coef', (),
         (), (), ident, {'beta': 0.2, 'alpha': 0.6}),
        ('addbmm', (), ((S, S, S), (S, S, M)), 'scalar_broadcast_lhs'),
        ('addbmm', (), ((S, S, S), (S, S, M)), 'scalar_broadcast_lhs_coef', (), (), (), ident,
         {'beta': 0.2, 'alpha': 0.6}),
        ('baddbmm', (S, S, M), ((S, S, S), (S, S, M)),),
        ('baddbmm', (1,), ((S, S, S), (S, S, M)), 'broadcast_lhs'),
        ('baddbmm', (S, S, M), ((S, S, S), (S, S, M)), 'coef', (), (), (), ident, {'beta': 0.2, 'alpha': 0.6}),
        ('baddbmm', (1,), ((S, S, S), (S, S, M)), 'broadcast_lhs_coef', (),
         (), (), ident, {'beta': 0.2, 'alpha': 0.6}),
        ('baddbmm', (), ((S, S, S), (S, S, M)), 'scalar_broadcast_lhs'),
        ('baddbmm', (), ((S, S, S), (S, S, M)), 'scalar_broadcast_lhs_coef', (), (), (), ident,
         {'beta': 0.2, 'alpha': 0.6}),
        ('addmv', (S,), ((S, M), (M,)),),
        ('addmv', (1,), ((S, M), (M,)), 'broadcast_lhs'),
        ('addmv', (S,), ((S, M), (M,)), 'coef', (), (), (), ident, {'beta': 0.2, 'alpha': 0.6}),
        ('addmv', (1,), ((S, M), (M,)), 'broadcast_lhs_coef', (), (), (), ident, {'beta': 0.2, 'alpha': 0.6}),
        ('addmv', (), ((S, M), (M,)), 'scalar_broadcast_lhs'),
        ('addmv', (), ((S, M), (M,)), 'scalar_broadcast_lhs_coef', (), (), (), ident, {'beta': 0.2, 'alpha': 0.6}),
        ('addr', (S, M), ((S,), (M,)),),
        ('addr', (), ((S,), (M,)), 'broadcast_lhs'),
        ('addr', (S, M), ((S,), (M,)), 'coef', (), (), (), ident, {'beta': 0.2, 'alpha': 0.6}),
        ('addr', (), ((S,), (M,)), 'broadcast_lhs_coef', (), (), (), ident, {'beta': 0.2, 'alpha': 0.6}),
        ('dot', (L,), ((L,),), '', (True,)),
        ('mm', (S, M), ((M, S),), '', (True,)),
        ('bmm', (M, S, M), ((M, M, S),), '', (True,)),
        ('mv', (S, M), ((M,),), '', (True,)),
        ('ger', (S,), ((M,),)),
        ('matmul', (L,), ((L,),), '', (True,)),
        ('matmul', (S, M), ((M,),), "2d_1d", (True,)),
        ('matmul', (M,), ((M, S),), "1d_2d", (True,)),
        ('matmul', (S, M), ((M, S),), "2d_2d", (True,)),
        ('matmul', (S, S, M), ((M,),), "3d_1d", (True,)),
        ('matmul', (S, S, M), ((M, S),), "3d_2d", (True,)),
        ('matmul', (M,), ((S, M, S),), "1d_3d", (True,)),
        ('matmul', (S, M), ((S, M, S),), "2d_3d", (True,)),
        ('matmul', (S, S, M, M), ((S, S, M, S),), "4d_4d", (True,)),
        ('matmul', (S, S, M, M), ((M,),), "4d_1d", (True,)),
        ('matmul', (M,), ((S, S, M, S),), "1d_4d", (True,)),
        ('matrix_power', (S, S), [2], "n=2"),
        ('matrix_power', (S, S, S), [3], "n=3"),
        ('matrix_power', (S, S, S), [1], "n=1"),
        ('matrix_power', (S, S, S), [0], "n=0"),
        ('matrix_power', lambda: random_fullrank_matrix_distinct_singular_value(S), [-1], "n=-1", (),
         NO_ARGS, [skipCPUIfNoLapack, skipCUDAIfNoMagma]),
        ('matrix_power', lambda: random_fullrank_matrix_distinct_singular_value(S), [-3], "n=-3", (),
         NO_ARGS, [skipCPUIfNoLapack, skipCUDAIfNoMagma]),
        ('matrix_power', lambda: random_fullrank_matrix_distinct_singular_value(S, S), [-2], "n=-2", (),
         NO_ARGS, [skipCPUIfNoLapack, skipCUDAIfNoMagma]),
        ('mvlgamma', torch.empty(S,).uniform_(0.5, 1), [1], "p=1"),
        ('mvlgamma', torch.empty(S,).uniform_(1, 2), [2], "p=2"),
        ('mvlgamma', torch.empty(S, S).uniform_(1.5, 3), [3], "p=3"),
        ('mvlgamma', torch.empty(S, S).uniform_(2.5, 5), [5], "p=5"),
        ('addcmul', (S, S), ((S, S), (S, S)), '', (True,)),
        ('addcmul', (S, S), ((S, 1), (1, S)), 'broadcast_rhs', (True,)),
        ('addcmul', (1,), ((S, S, 1), (1, S)), 'broadcast_all', (True,)),
        ('addcmul', (S, S), ((S, S), (S, S)), 'scale', (True,), (), (), ident, {'value': 0.5}),
        ('addcmul', (S, S), ((S, 1), (1, S)), 'scale_broadcast_rhs', (True,), (), (), ident, {'value': 0.5}),
        ('addcmul', (1,), ((S, S, 1), (1, S)), 'scale_broadcast_all', (True,), (), (), ident, {'value': 0.5}),
        ('addcmul', (), ((), ()), 'scalar', (True,)),
        ('addcmul', (S, S), ((), ()), 'scalar_broadcast_rhs', (True,)),
        ('addcmul', (), ((S, S, 1), (1, S)), 'scalar_broadcast_lhs', (True,)),
        ('addcmul', (), ((), ()), 'scalar_scale', (True,), (), (), ident, {'value': 0.5}),
        ('addcmul', (S, S), ((), ()), 'scalar_scale_broadcast_rhs', (True,), (), (), ident, {'value': 0.5}),
        ('addcmul', (), ((S, S, 1), (1, S)), 'scalar_scale_broadcast_lhs', (True,), (), (), ident, {'value': 0.5}),
        ('addcdiv', (S, S), ((S, S), (S, S))),
        ('addcdiv', (S, S), ((S, 1), (1, S)), 'broadcast_rhs'),
        ('addcdiv', (1,), ((S, S, 1), (1, S)), 'broadcast_all'),
        ('addcdiv', (S, S), ((S, S), (S, S)), 'scale', (), (), (), ident, {'value': 0.5}),
        ('addcdiv', (S, S), ((S, 1), (1, S)), 'scale_broadcast_rhs', (), (), (), ident, {'value': 0.5}),
        ('addcdiv', (1,), ((S, S, 1), (1, S)), 'scale_broadcast_all', (), (), (), ident, {'value': 0.5}),
        ('addcdiv', (), ((), ()), 'scalar'),
        ('addcdiv', (S, S), ((), ()), 'scalar_broadcast_rhs'),
        ('addcdiv', (), ((S, S, 1), (1, S)), 'scalar_broadcast_lhs'),
        ('addcdiv', (), ((), ()), 'scalar_scale', (), (), (), ident, {'value': 0.5}),
        ('addcdiv', (S, S), ((), ()), 'scalar_scale_broadcast_rhs', (), (), (), ident, {'value': 0.5}),
        ('addcdiv', (), ((S, S, 1), (1, S)), 'scalar_scale_broadcast_lhs', (), (), (), ident, {'value': 0.5}),
        ('zero_', (S, S, S), NO_ARGS),
        ('zero_', (), NO_ARGS, 'scalar'),
        ('logsumexp', (S, S), (1,), '', (True,)),
        ('logsumexp', (), (0,), 'scalar', (True,)),
        ('norm', (S, S), (), 'default'),
        ('norm', (S, S), (2,), '2'),
        ('norm', (S, S), (0,), '0'),
        ('norm', (S, S), (0.5,), '0_5'),
        ('norm', (S, S), (1,), '1'),
        ('norm', (S, S), (3,), '3'),
        ('norm', (S, S), (inf,), 'inf'),
        ('norm', (S, S), (-inf,), '-inf'),
        ('norm', (S, S), ('fro',), 'fro_default'),
        ('norm', (S, S), ('fro', [0, 1],), 'fro'),
        ('norm', (S, S), ('nuc',), 'nuc', (), NO_ARGS, [skipCPUIfNoLapack, skipCUDAIfNoMagma]),
        ('norm', (S, S, S), ('nuc', [1, 2]), 'nuc_batched', (), NO_ARGS, [skipCPUIfNoLapack, skipCUDAIfNoMagma]),
        ('norm', (S, S), (-1,), 'neg_1'),
        ('norm', (S, S), (-2,), 'neg_2'),
        ('norm', (S, S), (-0.5,), 'neg_0_5'),
        ('norm', (S, S), (-1.5,), 'neg_1_5'),
        ('norm', (S, S), (-2, 1,), 'neg_2_2_dim', (), [1]),
        ('norm', (S, S), (-1, 1,), 'neg_1_2_dim', (), [1]),
        ('norm', (S, S), (0, 1,), '0_2_dim', (), [1]),
        ('norm', (S, S), (1, 1,), '1_2_dim', (), [1]),
        ('norm', (S, S), (2, 1,), '2_2_dim', (), [1]),
        ('norm', (S, S), (3, 1,), '3_2_dim', (), [1]),
        ('norm', (S, S), (inf, 1,), 'inf_2_dim'),
        ('norm', torch.rand(S, S, S) + 5e-2, (1.5,), '1_5_default'),
        ('norm', (S, S, S), (2, 1), '2_dim', (), [1]),
        ('norm', (S, S, S), (3, 1), '3_dim', (), [1]),
        ('norm', torch.rand(S, S, S) + 5e-2, (1.5, 1), '1_5_dim', (), [1]),
        ('norm', (S, S, S), (2, 1, True), 'keepdim_2_dim', (), [1]),
        ('norm', (S, S, S), (3, 1, True), 'keepdim_3_dim', (), [1]),
        ('norm', torch.rand(S, S, S) + 5e-2, (1.5, 1, True), 'keepdim_1_5_dim', (), [1]),
        ('norm', (), (2, 0), '2_dim_scalar', (), [1]),
        ('norm', (), (3, 0), '3_dim_scalar', (), [1]),
        ('norm', (), (2, 0, True), 'keepdim_2_dim_scalar', (), [1]),
        ('norm', (), (3, 0, True), 'keepdim_3_dim_scalar', (), [1]),
        ('clone', (S, M, S), NO_ARGS),
        ('clone', (), NO_ARGS, 'scalar'),
        ('contiguous', (S, S), NO_ARGS, '', (True,)),
        ('contiguous', torch.randn(S, S).transpose(0, 1), NO_ARGS, 'not_contiguous', (True,)),
        ('dist', (S, S, S), ((S, S, S),)),
        ('dist', (S, S, S), ((S,),), 'broadcast_rhs'),
        ('dist', (S,), ((S, S, S),), 'broadcast_lhs'),
        ('dist', (S, 1, S), ((S, S),), 'broadcast_all'),
        ('dist', (), ((),), 'scalar'),
        ('dist', (S, S, S), ((),), 'scalar_broadcast_rhs'),
        ('dist', (), ((S, S, S),), 'scalar_broadcast_lhs'),
        ('dist', (S, S, S), ((S, S, S), 4), '4'),
        ('dist', (S, S, S), ((S,), 4), '4_broadcast_rhs'),
        ('dist', (S,), ((S, S, S), 4), '4_broadcast_lhs'),
        ('dist', (S, 1, S), ((S, S), 4), '4_broadcast_all'),
        ('dist', (), ((), 4), 'scalar_4'),
        ('dist', (S, S, S), ((), 4), 'scalar_4_broadcast_rhs'),
        ('dist', (), ((S, S, S), 4), 'scalar_4_broadcast_lhs'),
        ('diag', (M, M), NO_ARGS, '2d'),
        ('diag', (3, 5), NO_ARGS, '2d_wide'),
        ('diag', (3, 5), (2,), '2d_wide_pos'),
        ('diag', (3, 5), (-2,), '2d_wide_neg'),
        ('diag', (5, 3), NO_ARGS, '2d_tall'),
        ('diag', (5, 3), (2,), '2d_tall_pos'),
        ('diag', (5, 3), (-2,), '2d_tall_neg'),
        ('diag', (M,), NO_ARGS, '1d'),
        ('diag', (M, M), (1,), '2d_1'),
        ('diag', (M, M), (2,), '2d_2'),
        ('diag_embed', (S, S), NO_ARGS),
        ('diagonal', (M, M), NO_ARGS, '2d'),
        ('diagonal', (3, 5), NO_ARGS, '2d_wide'),
        ('diagonal', (3, 5), (2,), '2d_wide_pos'),
        ('diagonal', (3, 5), (-2,), '2d_wide_neg'),
        ('diagonal', (5, 3), NO_ARGS, '2d_tall'),
        ('diagonal', (5, 3), (2,), '2d_tall_pos'),
        ('diagonal', (5, 3), (-2,), '2d_tall_neg'),
        ('diagonal', (M, M), (1,), '2d_1'),
        ('diagonal', (M, M), (2,), '2d_2'),
        ('diagonal', (M, M, M), (1, 1, 2), '3d_1'),
        ('diagonal', (M, M, M), (2, 0, 1), '3d_2'),
        ('diagonal', (M, M, M), (-2, 0, 1), '3d_3'),
        ('tril', (M, M), NO_ARGS),
        ('tril', (M, M), (2,), 'idx'),
        ('tril', (S, M, M), NO_ARGS, 'batched'),
        ('tril', (S, M, M), (2,), 'batched_idx'),
        ('tril', (3, 3, S, S), NO_ARGS, 'more_batched'),
        ('triu', (M, M), NO_ARGS),
        ('triu', (M, M), (2,), 'idx'),
        ('triu', (S, M, M), NO_ARGS, 'batched'),
        ('triu', (S, M, M), (2,), 'batched_idx'),
        ('triu', (3, 3, S, S), NO_ARGS, 'more_batched'),
        ('trace', (M, M), NO_ARGS),
        ('cross', (S, 3), ((S, 3),)),
        ('cross', (S, 3, S), ((S, 3, S), 1), 'dim'),
        ('index_select', (S, S, S), (0, index_variable(2, S)), 'dim', (), [0]),
        ('index_select', (), (0, torch.tensor([0], dtype=torch.int64)), 'scalar_mixed_dim', (), [0]),
        ('index_select', (), (0, torch.tensor(0, dtype=torch.int64)), 'scalar_dim', (), [0]),
        ('index_add', (S, S), (0, index_variable(2, S), (2, S)), 'dim', (), [0]),
        ('index_add', (), (0, torch.tensor([0], dtype=torch.int64), (1,)), 'scalar_input_dim', (), [0]),
        ('index_add', (), (0, torch.tensor(0, dtype=torch.int64), ()), 'scalar_all_dim', (), [0]),
        ('index_copy', (S, S), (0, index_perm_variable(2, S), (2, S)), 'dim', (), [0]),
        ('index_copy', (), (0, torch.tensor([0], dtype=torch.int64), (1,)), 'scalar_input_dim', (), [0]),
        ('index_copy', (), (0, torch.tensor(0, dtype=torch.int64), ()), 'scalar_all_dim', (), [0]),
        ('index_fill', (S, S), (0, index_variable(2, S), 2), 'dim', (), [0]),
        ('index_fill', (S, S), (0, index_variable(2, S), ()), 'variable_dim', (), [0]),
        ('index_fill', (S, S), (0, torch.tensor(0, dtype=torch.int64), 2), 'scalar_index_dim', (), [0]),
        ('index_fill', (), (0, torch.tensor([0], dtype=torch.int64), 2), 'scalar_input_dim', (), [0]),
        ('index_fill', (), (0, torch.tensor(0, dtype=torch.int64), 2), 'scalar_both_dim', (), [0]),
        ('inverse', lambda: random_fullrank_matrix_distinct_singular_value(S),
            NO_ARGS, '', (), NO_ARGS, [skipCPUIfNoLapack, skipCUDAIfNoMagma]),
        ('inverse', lambda: random_fullrank_matrix_distinct_singular_value(S, 2, 3),
         NO_ARGS, 'batched', (), NO_ARGS, [skipCPUIfNoLapack, skipCUDAIfNoMagma]),
        ('det', (S, S), NO_ARGS, '', (), NO_ARGS, [skipCPUIfNoLapack, skipCUDAIfNoMagma]),
        ('det', (1, 1), NO_ARGS, '1x1', (), NO_ARGS, [skipCPUIfNoLapack, skipCUDAIfNoMagma]),
        ('det', lambda: random_symmetric_matrix(S), NO_ARGS, 'symmetric', (), NO_ARGS, [skipCPUIfNoLapack, skipCUDAIfNoMagma]),
        ('det', lambda: random_symmetric_psd_matrix(S),
            NO_ARGS, 'symmetric_psd', (), NO_ARGS, [skipCPUIfNoLapack, skipCUDAIfNoMagma]),
        ('det', lambda: random_symmetric_pd_matrix(S),
            NO_ARGS, 'symmetric_pd', (), NO_ARGS, [skipCPUIfNoLapack, skipCUDAIfNoMagma]),
        ('det', lambda: random_square_matrix_of_rank(S, S - 2),
            NO_ARGS, 'dim2_null', (), NO_ARGS, [skipCPUIfNoLapack, skipCUDAIfNoMagma]),
        ('det', lambda: random_square_matrix_of_rank(S, 1), NO_ARGS, 'rank1', (), NO_ARGS, [skipCPUIfNoLapack, skipCUDAIfNoMagma]),
        ('det', lambda: random_square_matrix_of_rank(S, 2), NO_ARGS, 'rank2', (), NO_ARGS, [skipCPUIfNoLapack, skipCUDAIfNoMagma]),
        ('det', lambda: random_fullrank_matrix_distinct_singular_value(S), NO_ARGS,
         'distinct_singular_values', (), NO_ARGS, [skipCPUIfNoLapack, skipCUDAIfNoMagma]),
        ('det', (3, 3, S, S), NO_ARGS, 'batched', (), NO_ARGS, [skipCPUIfNoLapack, skipCUDAIfNoMagma]),
        ('det', (3, 3, 1, 1), NO_ARGS, 'batched_1x1', (), NO_ARGS, [skipCPUIfNoLapack, skipCUDAIfNoMagma]),
        ('det', lambda: random_symmetric_matrix(S, 3),
            NO_ARGS, 'batched_symmetric', (), NO_ARGS, [skipCPUIfNoLapack, skipCUDAIfNoMagma]),
        ('det', lambda: random_symmetric_psd_matrix(S, 3),
            NO_ARGS, 'batched_symmetric_psd', (), NO_ARGS, [skipCPUIfNoLapack, skipCUDAIfNoMagma]),
        ('det', lambda: random_symmetric_pd_matrix(S, 3),
            NO_ARGS, 'batched_symmetric_pd', (), NO_ARGS, [skipCPUIfNoLapack, skipCUDAIfNoMagma]),
        ('det', lambda: random_fullrank_matrix_distinct_singular_value(S, 3, 3), NO_ARGS,
         'batched_distinct_singular_values', (), NO_ARGS, [skipCPUIfNoLapack, skipCUDAIfNoMagma]),
        # For `logdet` and `slogdet`, the function at det=0 is not smooth.
        # We need to exclude tests with det=0 (e.g. dim2_null, rank1, rank2) and use
        # `make_nonzero_det` to make the random matrices have nonzero det. For
        # `logdet`, we also set `make_nonzero_det(matrix, sign=1)` to make the
        # matrix have positive det.
        ('logdet', lambda: make_nonzero_det(torch.randn(S, S), 1),
            NO_ARGS, '', (), NO_ARGS, [skipCPUIfNoLapack, skipCUDAIfNoMagma]),
        ('logdet', lambda: make_nonzero_det(torch.randn(1, 1), 1),
            NO_ARGS, '1x1', (), NO_ARGS, [skipCPUIfNoLapack, skipCUDAIfNoMagma]),
        ('logdet', lambda: make_nonzero_det(random_symmetric_matrix(S), 1), NO_ARGS,
         'symmetric', (), NO_ARGS, [skipCPUIfNoLapack, skipCUDAIfNoMagma]),
        ('logdet', lambda: make_nonzero_det(random_symmetric_pd_matrix(S), 1), NO_ARGS,
         'symmetric_pd', (), NO_ARGS, [skipCPUIfNoLapack, skipCUDAIfNoMagma]),
        ('logdet', lambda: make_nonzero_det(random_fullrank_matrix_distinct_singular_value(S), 1, 0), NO_ARGS,
         'distinct_singular_values', (), NO_ARGS, [skipCPUIfNoLapack, skipCUDAIfNoMagma]),
        ('logdet', lambda: make_nonzero_det(torch.randn(3, 3, S, S), 1),
            NO_ARGS, 'batched', (), NO_ARGS, [skipCPUIfNoLapack, skipCUDAIfNoMagma]),
        ('logdet', lambda: make_nonzero_det(torch.randn(3, 3, 1, 1), 1),
            NO_ARGS, 'batched_1x1', (), NO_ARGS, [skipCPUIfNoLapack, skipCUDAIfNoMagma]),
        ('logdet', lambda: make_nonzero_det(random_symmetric_matrix(S, 3), 1), NO_ARGS,
         'batched_symmetric', (), NO_ARGS, [skipCPUIfNoLapack, skipCUDAIfNoMagma]),
        ('logdet', lambda: make_nonzero_det(random_symmetric_pd_matrix(S, 3), 1), NO_ARGS,
         'batched_symmetric_pd', (), NO_ARGS, [skipCPUIfNoLapack, skipCUDAIfNoMagma]),
        ('logdet', lambda: make_nonzero_det(random_fullrank_matrix_distinct_singular_value(S, 3), 1, 0), NO_ARGS,
         'batched_distinct_singular_values', (), NO_ARGS, [skipCPUIfNoLapack, skipCUDAIfNoMagma]),
        ('slogdet', lambda: make_nonzero_det(torch.randn(1, 1), 1), NO_ARGS,
         '1x1_pos_det', (), NO_ARGS, [skipCPUIfNoLapack, skipCUDAIfNoMagma], itemgetter(1)),
        ('slogdet', lambda: make_nonzero_det(torch.randn(1, 1), -1), NO_ARGS,
         '1x1_neg_det', (), NO_ARGS, [skipCPUIfNoLapack, skipCUDAIfNoMagma], itemgetter(1)),
        ('slogdet', lambda: make_nonzero_det(torch.randn(S, S), 1), NO_ARGS,
         'pos_det', (), NO_ARGS, [skipCPUIfNoLapack, skipCUDAIfNoMagma], itemgetter(1)),
        ('slogdet', lambda: make_nonzero_det(torch.randn(S, S), -1), NO_ARGS,
         'neg_det', (), NO_ARGS, [skipCPUIfNoLapack, skipCUDAIfNoMagma], itemgetter(1)),
        ('slogdet', lambda: make_nonzero_det(random_symmetric_matrix(S)), NO_ARGS,
         'symmetric', (), NO_ARGS, [skipCPUIfNoLapack, skipCUDAIfNoMagma], itemgetter(1)),
        ('slogdet', lambda: random_symmetric_pd_matrix(S), NO_ARGS,
         'symmetric_pd', (), NO_ARGS, [skipCPUIfNoLapack, skipCUDAIfNoMagma], itemgetter(1)),
        ('slogdet', lambda: random_fullrank_matrix_distinct_singular_value(S), NO_ARGS,
         'distinct_singular_values', (), NO_ARGS, [skipCPUIfNoLapack, skipCUDAIfNoMagma], itemgetter(1)),
        ('slogdet', lambda: make_nonzero_det(torch.randn(3, 3, 1, 1), -1), NO_ARGS,
         'batched_1x1_neg_det', (), NO_ARGS, [skipCPUIfNoLapack, skipCUDAIfNoMagma], itemgetter(1)),
        ('slogdet', lambda: make_nonzero_det(torch.randn(3, 3, S, S), 1), NO_ARGS,
         'batched_pos_det', (), NO_ARGS, [skipCPUIfNoLapack, skipCUDAIfNoMagma], itemgetter(1)),
        ('slogdet', lambda: make_nonzero_det(random_symmetric_matrix(S, 3)), NO_ARGS,
         'batched_symmetric', (), NO_ARGS, [skipCPUIfNoLapack, skipCUDAIfNoMagma], itemgetter(1)),
        ('slogdet', lambda: random_symmetric_pd_matrix(S, 3), NO_ARGS,
         'batched_symmetric_pd', (), NO_ARGS, [skipCPUIfNoLapack, skipCUDAIfNoMagma], itemgetter(1)),
        ('slogdet', lambda: random_fullrank_matrix_distinct_singular_value(S, 3), NO_ARGS,
         'batched_distinct_singular_values', (), NO_ARGS, [skipCPUIfNoLapack, skipCUDAIfNoMagma], itemgetter(1)),
        ('svd', lambda: random_fullrank_matrix_distinct_singular_value(S),
            NO_ARGS, '', (), NO_ARGS, [skipCPUIfNoLapack, skipCUDAIfNoMagma]),
        ('svd', lambda: random_fullrank_matrix_distinct_singular_value(S)[:(S - 2)], NO_ARGS,
         'wide', (), NO_ARGS, [skipCPUIfNoLapack, skipCUDAIfNoMagma]),
        ('svd', lambda: random_fullrank_matrix_distinct_singular_value(S)[:, :(S - 2)], NO_ARGS,
         'tall', (), NO_ARGS, [skipCPUIfNoLapack, skipCUDAIfNoMagma]),
        ('svd', lambda: random_fullrank_matrix_distinct_singular_value(S)[:(S - 2)], (False,),
         'wide_all', (), NO_ARGS, [skipCPUIfNoLapack, skipCUDAIfNoMagma], lambda usv: (usv[0], usv[1], usv[2][:, :(S - 2)])),
        ('svd', lambda: random_fullrank_matrix_distinct_singular_value(S)[:, :(S - 2)], (False,),
         'tall_all', (), NO_ARGS, [skipCPUIfNoLapack, skipCUDAIfNoMagma], lambda usv: (usv[0][:, :(S - 2)], usv[1], usv[2])),
        ('svd', lambda: random_fullrank_matrix_distinct_singular_value(M), NO_ARGS,
         'large', (), NO_ARGS, [skipCPUIfNoLapack, skipCUDAIfNoMagma]),
        ('svd', lambda: random_fullrank_matrix_distinct_singular_value(S, 3), NO_ARGS,
         'batched', (), NO_ARGS, [skipCPUIfNoLapack, skipCUDAIfNoMagma]),
        ('svd', lambda: random_fullrank_matrix_distinct_singular_value(S, 3)[..., :(S - 2), :], NO_ARGS,
         'wide_batched', (), NO_ARGS, [skipCPUIfNoLapack, skipCUDAIfNoMagma]),
        ('svd', lambda: random_fullrank_matrix_distinct_singular_value(S, 3)[..., :, :(S - 2)], NO_ARGS,
         'tall_batched', (), NO_ARGS, [skipCPUIfNoLapack, skipCUDAIfNoMagma]),
        ('svd', lambda: random_fullrank_matrix_distinct_singular_value(S, 3, 3)[..., :(S - 2), :], (False,),
         'wide_all_batched', (), NO_ARGS,
         [skipCPUIfNoLapack, skipCUDAIfNoMagma], lambda usv: (usv[0], usv[1], usv[2][..., :, :(S - 2)])),
        ('svd', lambda: random_fullrank_matrix_distinct_singular_value(S, 3, 3)[..., :, :(S - 2)], (False,),
         'tall_all_batched', (), NO_ARGS, [skipCPUIfNoLapack, skipCUDAIfNoMagma],
         lambda usv: (usv[0][..., :, :(S - 2)], usv[1], usv[2])),
        ('qr', (S, S), (False,), 'square_single', (), NO_ARGS, [skipCPUIfNoLapack, skipCUDAIfNoMagma]),
        ('qr', (S, S - 2), (True,), 'tall_single' , (), NO_ARGS, [skipCPUIfNoLapack, skipCUDAIfNoMagma]),
        ('qr', (3, S, S), (False,), 'square_batched', (), NO_ARGS, [skipCPUIfNoLapack, skipCUDAIfNoMagma]),
        ('qr', (3, S, S - 2), (True,), 'tall_batched', (), NO_ARGS, [skipCPUIfNoLapack, skipCUDAIfNoMagma]),
        ('qr', (3, 2, S, S), (False,), 'square_many_batched', (), NO_ARGS, [skipCPUIfNoLapack, skipCUDAIfNoMagma]),
        ('qr', (3, 2, S, S - 2), (True,), 'tall_many_batched', (), NO_ARGS, [skipCPUIfNoLapack, skipCUDAIfNoMagma]),
        ('solve', (S, S), (random_fullrank_matrix_distinct_singular_value(
            S, silent=True),), '', (), NO_ARGS, [skipCPUIfNoLapack, skipCUDAIfNoMagma]),
        ('solve', (S, S, S), (random_fullrank_matrix_distinct_singular_value(S, S, silent=True),),
         'batched', (), NO_ARGS, [skipCPUIfNoLapack, skipCUDAIfNoMagma]),
        ('solve', (2, 3, S, S), (random_fullrank_matrix_distinct_singular_value(S, 2, 3, silent=True),),
         'batched_dims', (), NO_ARGS, [skipCPUIfNoLapack, skipCUDAIfNoMagma]),
        ('solve', (2, 2, S, S), (random_fullrank_matrix_distinct_singular_value(S, 1, silent=True),),
         'batched_broadcast_A', (), NO_ARGS, [skipCPUIfNoLapack, skipCUDAIfNoMagma]),
        ('solve', (1, S, S), (random_fullrank_matrix_distinct_singular_value(S, 2, 2, silent=True),),
         'batched_broadcast_b', (), NO_ARGS, [skipCPUIfNoLapack, skipCUDAIfNoMagma]),
        ('fill_', (S, S, S), (1,), 'number'),
        ('fill_', (), (1,), 'number_scalar'),
        ('fill_', (S, S, S), ((),), 'variable'),
        ('eq_', (S, S, S), ((S, S, S),)),
        ('eq_', (S, S, S), ((1,),), 'broadcast_rhs'),
        ('eq_', (), ((),), 'scalar'),
        ('eq_', (S, S, S), ((),), 'scalar_broadcast_rhs'),
        ('ne_', (S, S, S), ((S, S, S),)),
        ('ne_', (S, S, S), ((1,),), 'broadcast_rhs'),
        ('ne_', (), ((),), 'scalar'),
        ('ne_', (S, S, S), ((),), 'scalar_broadcast_rhs'),
        ('gt_', (S, S, S), ((S, S, S),)),
        ('gt_', (S, S, S), ((1,),), 'broadcast_rhs'),
        ('gt_', (), ((),), 'scalar'),
        ('gt_', (S, S, S), ((),), 'scalar_broadcast_rhs'),
        ('ge_', (S, S, S), ((S, S, S),)),
        ('ge_', (S, S, S), ((1,),), 'broadcast_rhs'),
        ('ge_', (), ((),), 'scalar'),
        ('ge_', (S, S, S), ((),), 'scalar_broadcast_rhs'),
        ('lt_', (S, S, S), ((S, S, S),)),
        ('lt_', (S, S, S), ((1,),), 'broadcast_rhs'),
        ('lt_', (), ((),), 'scalar'),
        ('lt_', (S, S, S), ((),), 'scalar_broadcast_rhs'),
        ('le_', (S, S, S), ((S, S, S),)),
        ('le_', (S, S, S), ((1,),), 'broadcast_rhs'),
        ('le_', (), ((),), 'scalar'),
        ('le_', (S, S, S), ((),), 'scalar_broadcast_rhs'),
        ('eq_', (S, S, S), (0,), 'pyscalar'),
        ('ne_', (S, S, S), (0,), 'pyscalar'),
        ('gt_', (S, S, S), (0,), 'pyscalar'),
        ('ge_', (S, S, S), (0,), 'pyscalar'),
        ('le_', (S, S, S), (0,), 'pyscalar'),
        ('lt_', (), (0,), 'pyscalar'),
        ('eq_', (), (0,), 'pyscalar_scalar'),
        ('ne_', (), (0,), 'pyscalar_scalar'),
        ('gt_', (), (0,), 'pyscalar_scalar'),
        ('ge_', (), (0,), 'pyscalar_scalar'),
        ('lt_', (), (0,), 'pyscalar_scalar'),
        ('le_', (), (0,), 'pyscalar_scalar'),
        ('permute', (1, 2, 3, 4), (0, 2, 3, 1), '', (True,)),
        ('permute', (1, 2, 3, 4), (0, -2, -1, 1), 'neg_dim', (True,)),
        ('permute', (), (dont_convert(()),), 'scalar', (True,)),
        ('select', (S, S, S), (1, 2), 'dim', (), [0]),
        ('select', (S, S, S), (1, -1), 'wrap_dim', (), [0]),
        ('select', (S,), (0, 2), '1d'),
        ('narrow', (S, S, S), (1, 2, 2), 'dim', (), [0]),
        ('narrow', (S, S, S), (1, 0, 0), 'empty_dim', (), [0]),
        ('squeeze', (S, 1, S, 1), NO_ARGS, '', (True,)),
        ('squeeze', (1, 1, 1, 1), NO_ARGS, 'input_sizes_are_ones', (True,)),
        ('squeeze', (S, 1, S, 1), (1,), '1_dim', (True,), [0]),
        ('squeeze', (S, 1, S, 1), (2,), 'not_1_dim', (True,), [0]),
        ('squeeze', (), (0,), 'scalar', (True,), [0]),
        ('unsqueeze', (S, S, S), (0,), 'first', (True,), [0]),
        ('unsqueeze', (S, S, S), (1,), 'middle', (True,), [0]),
        ('unsqueeze', (S, S, S), (3,), 'last', (True,), [0]),
        ('unsqueeze', (), (0,), 'scalar', (True,), [0]),
        ('chunk', (S, S, S), (2,), '', (True, 'prim::ConstantChunk')),
        ('chunk', (S, S, S), (S, 1), 'dim', (True, 'prim::ConstantChunk'), [1]),
        ('split', (S, S, S), (2,), '', (True,)),
        ('split', (S, S, S), (S, 1), 'dim', (True,), [1]),
        ('split', (S, S, S), ([int(S / 3), S - int(S / 3) * 2, int(S / 3)],), 'size_list',
            (True, 'aten::split_with_sizes')),
        ('split', (S, S, S), ([int(S / 2), S - int(S / 2) * 2, int(S / 2)], 2), 'size_list_dim',
            (True, 'aten::split_with_sizes'), [1]),
        ('split_with_sizes', (S, S, S), ([int(S / 3), S - int(S / 3) * 2, int(S / 3)],), '', (True,)),
        ('split_with_sizes', (S, S, S), ([int(S / 3), S - int(S / 3), 0],), 'size_0', (True, )),
        ('split_with_sizes', (S, S, S), ([int(S / 3), S - int(S / 3) * 2, int(S / 3)],), 'dim', (True, ), [1]),
        ('gather', (M, S), (0, gather_variable((S, S), 1, M, True)), 'dim0', (), [0]),
        ('gather', (M, S), (1, gather_variable((M, S // 2), 0, S, True)), 'dim1', (), [0]),
        ('gather', (), (0, torch.tensor([0], dtype=torch.int64)), 'scalar_input', (), [0]),
        ('gather', (S,), (0, torch.tensor(0, dtype=torch.int64)), 'scalar_index', (), [0]),
        ('gather', (), (0, torch.tensor(0, dtype=torch.int64)), 'scalar_both', (), [0]),
        ('scatter', (M, S), (0, gather_variable((S, S), 1, M), (S, S)), 'dim0', (), [0]),
        ('scatter', (M, S), (1, gather_variable((M, S // 2), 0, S), (M, S // 2)), 'dim1', (), [0]),
        ('scatter', (), (0, torch.tensor(0, dtype=torch.int64), ()), 'scalartensor_all_dim0', (), [0]),
        ('scatter', (), (0, torch.tensor(0, dtype=torch.int64), 2.5), 'scalar_all_dim0', (), [0]),
        ('scatter_add', (M, S), (0, gather_variable((S, S), 1, M), (S, S)), 'dim0', (), [0]),
        ('scatter_add', (M, S), (1, gather_variable((M, S // 2), 0, S), (M, S // 2)), 'dim1', (), [0]),
        ('scatter_add', (), (0, torch.tensor(0, dtype=torch.int64), ()), 'scalar_all_dim0', (), [0]),
        ('masked_select', (M, M), (mask_not_all_zeros((M, M)),)),
        ('masked_select', (M, M), (mask_not_all_zeros((M,)),), 'broadcast_rhs'),
        ('masked_select', (M,), (mask_not_all_zeros((M, M)),), 'broadcast_lhs'),
        ('masked_select', (M, 1, M), (mask_not_all_zeros((M, M)),),
         'broadcast_all'),
        ('masked_select', (), (torch.tensor(1, dtype=torch.bool),), 'scalar'),
        ('masked_select', (M, M), (torch.tensor(1, dtype=torch.bool),), 'scalar_broadcast_rhs'),
        ('masked_select', (), (mask_not_all_zeros((M, M)),), 'scalar_broadcast_lhs'),
        ('masked_fill', (M, M), (torch.BoolTensor(M, M).bernoulli_(), 10)),
        ('masked_fill', (M, M), (torch.BoolTensor(M, M).bernoulli_(), ()), 'tensor'),
        ('masked_fill', (M,), (torch.BoolTensor(M, M).bernoulli_(), 10), 'broadcast_lhs'),
        ('masked_fill', (M, M), (torch.BoolTensor(M,).bernoulli_(), 10), 'broadcast_rhs'),
        ('masked_fill', (), (torch.tensor(0, dtype=torch.bool).bernoulli_(), 10), 'scalar'),
        ('masked_fill', (), (torch.tensor(0, dtype=torch.bool).bernoulli_(), ()),
         'scalar_variable'),
        ('masked_fill', (M, M), (torch.tensor(0, dtype=torch.bool).bernoulli_(), 10),
         'scalar_broadcast_rhs'),
        ('masked_scatter', (M, M), (torch.BoolTensor(M, M).bernoulli_(), (M, M))),
        ('masked_scatter', (M,), (torch.BoolTensor(M, M).bernoulli_(), (M, M)),
         'broadcast_lhs'),
        ('masked_scatter', (M, M), (torch.BoolTensor(M,).bernoulli_(), (M, M)),
         'broadcast_rhs'),
        ('masked_scatter', (M, M), (bernoulli_scalar(), (M, M)), 'scalar'),
        ('masked_scatter', (M, M), (bernoulli_scalar(), (M, M)),
         'scalar_broadcast_rhs'),
        ('resize_', (S, S, S), (torch.Size([S * S, S])), 'fewer_dims'),
        ('resize_', (), (dont_convert(()),), 'scalar'),
        ('resize_', (), (torch.Size([1, 1, 1])), 'scalar_to_dims'),
        ('resize_as_', (), (non_differentiable(torch.tensor(5.)),), 'scalar'),
        ('resize_as_', (), (non_differentiable(torch.randn((1, 1, 1))),), 'scalar_to_dims'),
        ('resize_as_', (S, S, S), (non_differentiable(torch.randn(S * S, S)),)),
        ('sort', (S, M, S), NO_ARGS),
        ('sort', (S, M, S), (1,), 'dim'),
        ('sort', (S, M, S), (1, True), 'dim_desc'),
        ('sort', (), NO_ARGS, 'scalar'),
        ('sort', (), (0,), 'dim_scalar'),
        ('sort', (), (0, True), 'dim_desc_scalar'),
        ('topk', (S, M, S), (3,)),
        ('topk', (S, M, S), (3, 1), 'dim', (), [1]),
        ('topk', (S, M, S), (3, 1, True), 'dim_desc', (), [1]),
        ('topk', (S, M, S), (3, 1, True, True), 'dim_desc_sort', (), [1]),
        ('topk', (), (1,), 'scalar'),
        ('topk', (), (1, 0), 'dim_scalar', (), [1]),
        ('topk', (), (1, 0, True), 'dim_desc_scalar', (), [1]),
        ('topk', (), (1, 0, True, True), 'dim_desc_sort_scalar', (), [1]),
        ('take', (S, S, S), (torch.LongTensor([[-3, 2], [20, 2]]),)),
        ('take', (S, S, S), (torch.tensor(0, dtype=torch.int64),), 'scalar_index'),
        ('take', (), (torch.LongTensor([0]),), 'scalar_data'),
        ('take', (), (torch.tensor(0, dtype=torch.int64),), 'scalar_both'),
        ('where', (M, M), (mask_not_all_zeros((M, M)), (M, M)), '', (True,)),
        ('where', (M, 1, M), (mask_not_all_zeros((M, M)), (M, M, 1)), 'broadcast_all', (True,)),
        ('where', (), (bernoulli_scalar(), ()), 'scalar', (True,)),
        ('where', (M, 1, M), (bernoulli_scalar(), (M, M, 1)), 'scalar_broadcast_mask', (True,)),
        ('where', (), (mask_not_all_zeros((M, M)), ()), 'scalar_broadcast_non_mask', (True,)),
        ('__getitem__', torch.randn(S, S, S), (dont_convert([1, 2]),)),
        ('__getitem__', torch.randn(S, S, S), (slice(0, 3),), 'slice'),
        ('__getitem__', torch.randn(S, S, S), (dont_convert([slice(0, 3), 1]),), 'slice_index'),
        ('__getitem__', torch.randn(S, S, S), (dont_convert([[0, 2, 3], [1, 3, 3], [0, 0, 2]]),), 'adv_index'),
        ('__getitem__', torch.randn(S, S, S), (dont_convert([[0, 0, 3], [1, 1, 3], [0, 0, 2]]),), 'adv_index_dup'),
        ('__getitem__', torch.randn(S, S, S), (dont_convert([slice(None), slice(None), [0, 3]]),), 'adv_index_end'),
        ('__getitem__', torch.randn(S, S, S), (dont_convert([slice(None), [0, 3], slice(None)]),), 'adv_index_mid'),
        ('__getitem__', torch.randn(S, S, S), (dont_convert([[0, 3], slice(None), slice(None)]),), 'adv_index_beg'),
        ('__getitem__', torch.randn(S, S, S), (dont_convert([[0, 3], [1, 2], slice(None)]),), 'adv_index_comb'),
        ('__getitem__', torch.randn(S, S, S), (dont_convert([[0, 3], ]),), 'adv_index_sub'),
        ('__getitem__', torch.randn(S, S, S), (dont_convert([[0, 3], slice(None)]),), 'adv_index_sub_2'),
        ('__getitem__', torch.randn(S, S, S), (dont_convert([[0, 3], Ellipsis]),), 'adv_index_sub_3'),
        ('__getitem__', torch.randn(S, S, S), (dont_convert([[0, 2, 3], [1, 3, 3],
                                                             torch.LongTensor([0, 0, 2])]),), 'adv_index_var'),
        ('to_sparse', (S, S), (), '', (), (), [], lambda x: x.to_dense()),
    ]

def create_input(call_args, requires_grad=True, non_contiguous=False, call_kwargs=None, dtype=torch.double, device=None):
    if not isinstance(call_args, tuple):
        call_args = (call_args,)

    def map_arg(arg):
        def maybe_non_contig(tensor):
            return tensor if not non_contiguous else make_non_contiguous(tensor)

        if isinstance(arg, torch.Size) or isinstance(arg, dont_convert):
            return arg
        elif isinstance(arg, tuple) and len(arg) == 0:
            var = torch.randn((), dtype=dtype, device=device)
            var.requires_grad = requires_grad
            return var
        elif isinstance(arg, tuple) and not isinstance(arg[0], torch.Tensor):
            return Variable(maybe_non_contig(torch.randn(*arg, dtype=dtype, device=device)), requires_grad=requires_grad)
        # double check casting
        elif isinstance(arg, non_differentiable):
            if isinstance(arg.tensor, torch.Tensor):
                return maybe_non_contig(arg.tensor.to(device=device))
            return maybe_non_contig(arg.tensor.to(device=device))
        elif isinstance(arg, torch.Tensor):
            if arg.dtype == torch.float:
                arg = arg.double()
            if arg.dtype == torch.cfloat:
                arg = arg.to(torch.cdouble)
            if arg.is_complex() != dtype.is_complex:
                raise RuntimeError("User provided tensor is real for a test that runs with complex dtype, ",
                                   "which is not supported for now")
            # NOTE: We do clone() after detach() here because we need to be able to change size/storage of v afterwards
            v = maybe_non_contig(arg).detach().to(device=device).clone()
            v.requires_grad = requires_grad and (v.is_floating_point() or v.is_complex())
            return v
        elif callable(arg):
            return map_arg(arg())
        else:
            return arg
    args_out = tuple(map_arg(arg) for arg in call_args)
    kwargs_out = {k: map_arg(v) for k, v in call_kwargs.items()} if call_kwargs else {}
    return args_out, kwargs_out


def _compare_trilu_indices(
        self, row, col, offset=0, dtype=torch.long, device='cpu'):
    if row == 0 or col == 0:
        # have to handle this separately as tril and triu does not take
        # empty matrix as input
        self.assertEqual(
            torch.empty(0, 2, dtype=dtype, device=device).transpose(0, 1),
            torch.tril_indices(row, col, offset, dtype=dtype, device=device))

        self.assertEqual(
            torch.empty(0, 2, dtype=dtype, device=device).transpose(0, 1),
            torch.triu_indices(row, col, offset, dtype=dtype, device=device))

    else:
<<<<<<< HEAD
        self.assertEqualIgnoreType(
            torch.ones(row, col, dtype=dtype, device='cpu')
                 .tril(offset).nonzero().transpose(0, 1).to(device),
            torch.tril_indices(row, col, offset, dtype=dtype, device=device))

        self.assertEqualIgnoreType(
            torch.ones(row, col, dtype=dtype, device='cpu')
                 .tril(offset).nonzero().transpose(0, 1).to(device),
=======
        self.assertEqual(
            torch.ones(row, col, device='cpu')
                 .tril(offset).nonzero().to(dtype).transpose(0, 1),
            torch.tril_indices(row, col, offset, dtype=dtype, device=device))

        self.assertEqual(
            torch.ones(row, col, device='cpu')
                 .tril(offset).nonzero().to(dtype).transpose(0, 1),
>>>>>>> 0c40c59c
            torch.tril_indices(row, col, offset, dtype=dtype, device=device))


def _compare_large_trilu_indices(
        self, row, col, offset=0, dtype=torch.long, device='cpu'):
    l = torch.ones(row, col, dtype=dtype, device='cpu').tril(offset) \
             .nonzero()[-100:-1, :].transpose(0, 1).to(device)
    torch.cuda.empty_cache()

    r = torch.tril_indices(
        row, col, offset, dtype=dtype, device=device)[:, -100:-1]
    self.assertEqual(l, r)
    torch.cuda.empty_cache()

    l = torch.ones(row, col, dtype=dtype, device='cpu').triu(offset) \
             .nonzero()[-100:-1, :].transpose(0, 1).to(device)
    torch.cuda.empty_cache()

    r = torch.triu_indices(
        row, col, offset, dtype=dtype, device=device)[:, -100:-1]
    self.assertEqual(l, r)
    torch.cuda.empty_cache()

# (
#   row
#   col
#   offset (optional)
#   dtype (optional)
# )
tri_tests_args = [
    (1, 1),
    (3, 3),
    (3, 3, 1),
    (3, 3, 2),
    (3, 3, 200),
    (3, 3, -1),
    (3, 3, -2),
    (3, 3, -200),
    (0, 3, 0),
    (0, 3, 1),
    (0, 3, -1),
    (3, 0, 0),
    (3, 0, 1),
    (3, 0, -1),
    (0, 0, 0),
    (0, 0, 1),
    (0, 0, -1),
    (3, 6, 0),
    (3, 6, 1),
    (3, 6, 3),
    (3, 6, 9),
    (3, 6, -1),
    (3, 6, -3),
    (3, 6, -9),
    (6, 3, 0),
    (6, 3, 1),
    (6, 3, 3),
    (6, 3, 9),
    (6, 3, -1),
    (6, 3, -3),
    (6, 3, -9),
    (258, 253, 1, torch.float32),
    (257, 258, 1, torch.float64),
    (258, 258, 1, torch.short),
    (3, 513, 1, torch.long),
    (513, 3, 1, torch.int),
    (513, 0, 1, torch.double),
    (1024, 1024),
    (1024, 1024, 500, torch.float32),
    (1024, 1024, 1023),
    (1024, 1024, -500),
    (1023, 1025),
    (1025, 1023, 1022),
    (1024, 1024, -500),
    (3, 2028),
    (3, 2028, 1),
    (3, 2028, -1),
    (2028, 3),
    (2028, 1),
    (2028, 1, -1)
]

tri_large_tests_args = [
    # Large test cases below are deliberately commented out to speed up CI
    # tests and to avoid OOM error. When modifying implementations of
    # tril_indices and triu_indices, please enable these tests and make sure
    # they pass.
    #
    # (1, 268435455),
    # (5000, 5000),
    # (10000, 10000),
    # (268435455, 1),
    # (134217727, 2, 1),
    # (2, 134217727, 1),
    # (536870901, 1),
    # (1, 536870901),
    # (268435455, 2, 1),
    # (2, 268435455, 1)
]


def run_additional_tri_tests(self, device):
    x = torch.ones(
        3, 3, dtype=torch.long, device=device, layout=torch.strided)
    l = x.tril(0).nonzero().transpose(0, 1)
    u = x.triu(0).nonzero().transpose(0, 1)
    self.assertEqual(l, torch.tril_indices(3, 3, device=device))
    self.assertEqual(
        l, torch.tril_indices(3, 3, device=device, layout=torch.strided))

    self.assertEqual(u, torch.triu_indices(3, 3, device=device))
    self.assertEqual(
        u, torch.triu_indices(3, 3, device=device, layout=torch.strided))

    self.assertRaises(
        RuntimeError,
        lambda: torch.triu_indices(
            1, 1, device=device, layout=torch.sparse_coo))

    self.assertRaises(
        RuntimeError,
        lambda: torch.tril_indices(
            1, 1, device=device, layout=torch.sparse_coo))


def unpack_variables(args):
    if istuple(args):
        return tuple(unpack_variables(elem) for elem in args)
    else:
        return args


EXCLUDE_FUNCTIONAL = {
    'addmm',
    'addmm_',
    'addbmm',
    'baddbmm',
    'addmv',
    'addmv_',
    'addr',
    'addr_',
    'reshape',
    'where'  # argument order
}
EXCLUDE_GRADCHECK = {
}
EXCLUDE_GRADGRADCHECK = {
}
EXCLUDE_GRADGRADCHECK_BY_TEST_NAME = {
    # *det methods uses svd in backward when matrix is not invertible. However,
    # svd backward is unstable unless the matrix has positive distinct singular
    # values. Generated random matrices satisfy this with high probability, but
    # we can't rely on it. So only test gradgrad on invertible test cases and
    # _distinct_singular_values.
    'test_det',
    'test_det_1x1',
    'test_det_symmetric',
    'test_det_symmetric_psd',
    'test_det_dim2_null',
    'test_det_rank1',
    'test_det_rank2',
    'test_det_batched',
    'test_det_batched_1x1',
    'test_det_batched_symmetric',
    'test_det_batched_symmetric_psd',
    # `other` expand_as(self, other) is not used in autograd.
    'test_expand_as',
    'test_logdet',
    'test_logdet_1x1',
    'test_logdet_symmetric',
    'test_logdet_batched',
    'test_logdet_batched_1x1',
    'test_logdet_batched_symmetric',
    'test_slogdet_1x1_neg_det',
    'test_slogdet_neg_det',
    'test_slogdet_symmetric',
    'test_slogdet_batched_1x1_neg_det',
    'test_slogdet_batched_symmetric',
    'test_cdist',
}


def exclude_tensor_method(name, test_name):
    # there are no tensor equivalents for these (inplace or out)
    exclude_all_tensor_method_by_test_name = {
        'test_clamp_min',
        'test_clamp_max',
        'test_clamp_min_scalar',
        'test_clamp_max_scalar',
        'test_slice',
        'test_where',
        'test_where_broadcast_all',
        'test_where_scalar',
        'test_where_scalar_broadcast_mask',
        'test_where_scalar_broadcast_non_mask',
        'test_var_mean_keepdim_dim_1d',
        'test_var_mean_keepdim_dim',
        'test_var_mean_dim_1d',
        'test_var_mean_dim',
        'test_var_mean',
        'test_std_mean_keepdim_dim_1d',
        'test_std_mean_keepdim_dim',
        'test_std_mean_dim_1d',
        'test_std_mean_dim',
        'test_std_mean',
    }
    # there are no out-of-place tensor equivalents for these
    exclude_outplace_tensor_method = {
        'index_add',
        'index_copy',
        'index_fill',
        'masked_fill',
        'masked_scatter',
        'scatter',
        'scatter_add',
        'det',
    }
    if test_name in exclude_all_tensor_method_by_test_name:
        return True
    is_magic_method = name[:2] == '__' and name[-2:] == '__'
    is_inplace = name[-1] == "_" and not is_magic_method
    if not is_inplace and name in exclude_outplace_tensor_method:
        return True
    return False<|MERGE_RESOLUTION|>--- conflicted
+++ resolved
@@ -957,25 +957,14 @@
             torch.triu_indices(row, col, offset, dtype=dtype, device=device))
 
     else:
-<<<<<<< HEAD
         self.assertEqualIgnoreType(
-            torch.ones(row, col, dtype=dtype, device='cpu')
-                 .tril(offset).nonzero().transpose(0, 1).to(device),
-            torch.tril_indices(row, col, offset, dtype=dtype, device=device))
-
-        self.assertEqualIgnoreType(
-            torch.ones(row, col, dtype=dtype, device='cpu')
-                 .tril(offset).nonzero().transpose(0, 1).to(device),
-=======
-        self.assertEqual(
             torch.ones(row, col, device='cpu')
                  .tril(offset).nonzero().to(dtype).transpose(0, 1),
             torch.tril_indices(row, col, offset, dtype=dtype, device=device))
 
-        self.assertEqual(
+        self.assertEqualIgnoreType(
             torch.ones(row, col, device='cpu')
                  .tril(offset).nonzero().to(dtype).transpose(0, 1),
->>>>>>> 0c40c59c
             torch.tril_indices(row, col, offset, dtype=dtype, device=device))
 
 
