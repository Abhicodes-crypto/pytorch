#include <torch/csrc/jit/runtime/register_ops_utils.h>

#include <algorithm>
#include <bitset>
#include <cctype>
#include <cmath>
#include <exception>
#include <fstream>
#include <iostream>
#include <limits>
#include <memory>
#include <mutex>
#include <ostream>
#include <stdexcept>
#include <string>
#include <typeinfo>
#include <unordered_map>
#include <unordered_set>
#include <utility>
#include <vector>

namespace torch {
namespace jit {

namespace {

RegisterOperators reg(
    {Operator(
         "aten::len.str(str s) -> int",
         [](Stack& stack) {
           auto string = pop(stack).toStringRef();
           push(stack, static_cast<int64_t>(string.size()));
           return 0;
         },
         aliasAnalysisFromSchema()),
     Operator(
         "aten::list(str t) -> str[]",
         [](Stack& stack) {
           auto str = pop(stack).toStringRef();
           c10::List<std::string> chars;
           chars.reserve(str.size());
           for (auto c : str) {
             chars.push_back(std::string(1, c));
           }
           push(stack, std::move(chars));
           return 0;
         },
         aliasAnalysisFromSchema()),
     // only used internally in range() translation
     Operator(
         "aten::__range_length(int lo, int hi, int step) -> int",
         [](Stack& stack) {
           int64_t lo, hi, step;
           pop(stack, lo, hi, step);
           // error handling when step_val = 0 during runtime
           if (step == 0) {
             throw std::runtime_error("range() arg 3 must not be zero");
           }
           if (step > 0 && lo < hi) {
             push(stack, 1 + (hi - 1 - lo) / step);
           } else if (step < 0 && lo > hi) {
             push(stack, 1 + (lo - 1 - hi) / (0 - step));
           } else {
             push(stack, 0);
           }
           return 0;
         },
         aliasAnalysisFromSchema()),
     Operator(
         "aten::__derive_index(int index, int start, int step) -> int",
         [](Stack& stack) {
           int64_t index, start, step;
           pop(stack, index, start, step);
           push(stack, start + index * step);
           return 0;
         },
         aliasAnalysisFromSchema()),
     Operator(
         "prim::TupleUnpack(Any tup) -> ...",
         [](Stack* stack) { tupleUnpack(*stack); },
         aliasAnalysisSpecialCase()),
     Operator(
         "prim::unchecked_cast(t x) -> t",
         noop,
         aliasAnalysisSpecialCase()),
     Operator(
         "aten::IntImplicit(Tensor a) -> int",
         [](Stack* stack) {
           at::Tensor a;
           pop(stack, a);
           checkImplicitTensorToNum(a, /*to int*/ true);
           push(stack, a.item<int64_t>());
         },
         aliasAnalysisFromSchema()),
     Operator(
         "aten::FloatImplicit(Tensor a) -> float",
         [](Stack* stack) {
           at::Tensor a;
           pop(stack, a);
           checkImplicitTensorToNum(a, /*to int*/ false);
           push(stack, a.item<double>());
         },
         aliasAnalysisFromSchema()),
     Operator(
         "aten::ScalarImplicit(Tensor a) -> Scalar",
         [](Stack* stack) {
           at::Tensor a;
           pop(stack, a);
           checkImplicitTensorToNum(a, /*to int*/ false);
           push(stack, a.item());
         },
         aliasAnalysisFromSchema()),
     Operator(
         "aten::Bool.Tensor(Tensor a) -> bool",
         [](Stack* stack) {
           at::Tensor a;
           pop(stack, a);
           push(stack, a.is_nonzero());
         },
         aliasAnalysisFromSchema()),
     Operator(
         "aten::Bool.int(int a) -> bool",
         [](Stack* stack) {
           int64_t i;
           pop(stack, i);
           push(stack, (bool)i);
         },
         aliasAnalysisFromSchema()),
     Operator(
         "aten::Bool.float(float a) -> bool",
         [](Stack* stack) {
           double d;
           pop(stack, d);
           push(stack, (bool)d);
         },
         aliasAnalysisFromSchema()),
     Operator(
         "aten::Float.Tensor(Tensor a) -> float",
         [](Stack* stack) {
           at::Tensor a;
           pop(stack, a);
           push(stack, a.item<double>());
         },
         aliasAnalysisFromSchema()),
     Operator(
         "aten::Float.Scalar(Scalar a) -> float",
         [](Stack* stack) {
           IValue scalar;
           pop(stack, scalar);
           if (scalar.isDouble()) {
             push(stack, std::move(scalar));
           } else {
             push(stack, static_cast<double>(scalar.toInt()));
           }
         },
         aliasAnalysisFromSchema()),
     Operator(
         "aten::Float.int(int a) -> float",
         [](Stack* stack) {
           int64_t i;
           pop(stack, i);
           push(stack, (float)i);
         },
         aliasAnalysisFromSchema()),
     Operator(
         "aten::Float.bool(bool a) -> float",
         [](Stack* stack) {
           bool b;
           pop(stack, b);
           push(stack, (float)b);
         },
         aliasAnalysisFromSchema()),
     Operator(
         "aten::Float.str(str a) -> float",
         [](Stack* stack) {
           auto s = pop(stack).toString();
           std::string::size_type sz;
           double b = c10::stod(s->string(), &sz);
           if (sz == s->string().size()) {
             push(stack, b);
           } else {
             std::stringstream error_str;
             error_str << "could not convert string "
                       << "to float: '" << s->string() << "'";
             throw std::runtime_error(error_str.str());
           }
         },
         aliasAnalysisFromSchema()),
     Operator(
         "aten::format(str self, ...) -> str",
         [](Stack* stack) {
           size_t num_inputs = pop(stack).toInt();
           format(*stack, num_inputs);
         },
         aliasAnalysisFromSchema()),
     Operator(
         "prim::NumToTensor.Scalar(Scalar a) -> Tensor",
         [](Stack* stack) {
           at::Scalar s;
           pop(stack, s);
           push(stack, at::scalar_to_tensor(s));
         },
         aliasAnalysisFromSchema()),
     Operator(
         "prim::RaiseException(str msg) -> ()",
         [](Stack* stack) { throw JITException(pop(stack).toStringRef()); },
         aliasAnalysisFromSchema()),
     Operator(
         "aten::Size(int[] sizes) -> int[]",
         [](Stack* stack) {},
         aliasAnalysisFromSchema()),
     Operator(
         "aten::size(Tensor self) -> int[]",
         [](Stack* stack) {
           auto t = std::move(pop(stack)).toTensor();
           pack(stack, t.sizes().vec());
         },
         aliasAnalysisFromSchema()),
     Operator(
         // note the compiler knows to type TupleIndex more accurately than it
         // is listed here.
         "prim::TupleIndex(Any tup, int i) -> Any",
         [](Stack* stack) {
           int64_t index = pop(stack).toInt();
           auto tuple = pop(stack).toTuple();
           auto norm_index = normalizeIndex(index, tuple->elements().size());
           if (norm_index < 0 ||
               norm_index > static_cast<int64_t>(tuple->elements().size())) {
             throw std::out_of_range("Tuple list index out of range");
           }
           stack->emplace_back(tuple->elements()[norm_index]);
         },
         aliasAnalysisSpecialCase()),
     Operator(
         "aten::ne.int_list(int[] a, int[] b) -> bool",
         listNe<int64_t>,
         aliasAnalysisFromSchema()),
     Operator(
         "prim::unchecked_unwrap_optional(t(a)? optional) -> t(a)",
         noop,
         aliasAnalysisFromSchema()),
     Operator(
         "prim::device(Tensor a) -> Device",
         [](Stack* stack) { push(stack, pop(stack).toTensor().device()); },
         aliasAnalysisFromSchema()),
     Operator(
         "prim::dtype(Tensor a) -> int",
         [](Stack* stack) {
           at::Tensor a;
           pop(stack, a);
           push(stack, static_cast<int64_t>(a.scalar_type()));
         },
         aliasAnalysisFromSchema()),
     Operator(
         "aten::__not__(bool self) -> bool",
         [](Stack* stack) { push(stack, !pop(stack).toBool()); },
         aliasAnalysisFromSchema()),
     Operator(
         "aten::__is__(t1 self, t2 obj) -> bool",
         [](Stack* stack) {
           IValue self, obj;
           pop(stack, self, obj);
           push(stack, self.is(obj));
         },
         aliasAnalysisFromSchema()),
     Operator(
         "aten::__isnot__(t1 self, t2 obj) -> bool",
         [](Stack* stack) {
           IValue self, obj;
           pop(stack, self, obj);
           push(stack, !self.is(obj));
         },
         aliasAnalysisFromSchema()),
     Operator(
         "aten::element_size(Tensor self) -> int",
         [](Stack* stack) {
           at::Tensor arg = pop(stack).toTensor();
           push(stack, arg.element_size());
         },
         aliasAnalysisFromSchema()),
     Operator(
         "aten::numel(Tensor self) -> int",
         [](Stack* stack) {
           at::Tensor arg = pop(stack).toTensor();
           push(stack, arg.numel());
         },
         aliasAnalysisFromSchema()),
     Operator(
         "aten::dim(Tensor self) -> int",
         [](Stack* stack) {
           at::Tensor arg = pop(stack).toTensor();
           push(stack, arg.dim());
         },
         aliasAnalysisFromSchema()),
     Operator(
         "aten::get_device(Tensor self) -> int",
         [](Stack* stack) {
           RECORD_FUNCTION("get_device", std::vector<c10::IValue>());
           auto result =
               at::get_device((std::move(peek(stack, 0, 1))).toTensor());
           drop(stack, 1);
           pack(stack, result);
         },
         aliasAnalysisFromSchema()),
     Operator(
         "aten::storage_offset(Tensor self) -> int",
         [](Stack* stack) {
           RECORD_FUNCTION("storage_offset", std::vector<c10::IValue>());
           auto result =
               ((std::move(peek(stack, 0, 1))).toTensor()).storage_offset();
           drop(stack, 1);
           pack(stack, result);
         },
         aliasAnalysisFromSchema()),
     Operator(
         "aten::is_contiguous(Tensor self) -> bool",
         [](Stack* stack) {
           RECORD_FUNCTION("is_contiguous", std::vector<c10::IValue>());
           auto result =
               ((std::move(peek(stack, 0, 1))).toTensor()).is_contiguous();
           drop(stack, 1);
           pack(stack, result);
         },
         aliasAnalysisFromSchema()),
     // these ops are generic over the list element type.
     // CREATING GENERIC_LIST_OPS
     Operator(
         "aten::select.t(t[](a) list, int idx) -> t(*)",
         listSelect,
         aliasAnalysisFromSchema()),
     Operator(
         "aten::__getitem__.t(t[](a) list, int idx) -> t(*)",
         listSelect,
         aliasAnalysisFromSchema()),
     Operator(
         "aten::append.t(t[](a!) self, t(c -> *) el) -> t[](a!)",
         listAppend,
         aliasAnalysisFromSchema()),
     Operator(
         "aten::reverse.t(t[](a!) self) -> ()",
         listReverse,
         aliasAnalysisFromSchema()),
     Operator(
         "aten::extend.t(t[](a!) self, t[] other) -> ()",
         listExtend,
         aliasAnalysisFromSchema()),
     Operator(
         "aten::copy.t(t[](a) self) -> t[]",
         listCopy,
         aliasAnalysisFromSchema()),
     Operator(
         "aten::_set_item.t(t [](a!) l, int idx, t(b -> *) el) -> t[](a!)",
         listSetItem,
         aliasAnalysisFromSchema()),
     Operator(
         "aten::clear.t(t[](a!) self) -> ()",
         listClear,
         aliasAnalysisFromSchema()),
     Operator(
         "aten::Delete.t(t[](a!) self, int idx) -> ()",
         listDelete,
         aliasAnalysisFromSchema()),
     Operator(
         "aten::insert.t(t[](a!) self, int idx, t(b -> *) el) -> ()",
         listInsert,
         aliasAnalysisFromSchema()),
     Operator(
         "aten::pop.t(t[](a!) self, int idx=-1) -> t(*)",
         listPop,
         aliasAnalysisFromSchema()),
     Operator(
         "aten::add.t(t[] a, t[] b) -> t[]",
         listAdd,
         aliasAnalysisFromSchema()),
     Operator(
         "aten::add_.t(t[](a!) self, t[] b) -> t[]",
         listInplaceAdd,
         aliasAnalysisFromSchema()),
     Operator(
         "aten::slice.t(t[] l, int start, int end=9223372036854775807, int step=1) -> t[]",
         listSlice,
         aliasAnalysisFromSchema()),
     Operator(
         "aten::list.t(t[] l) -> t[]",
         listList,
         aliasAnalysisFromSchema()),
     Operator(
         "aten::mul.left_t(t[] l, int n) -> t[]",
         listMulIntLeft,
         aliasAnalysisFromSchema()),
     Operator(
         "aten::mul.right_(int n, t[] l) -> t[]",
         listMulIntRight,
         aliasAnalysisFromSchema()),
     Operator(
         "aten::mul_.t(t[](a!) l, int n) -> t[](a!)",
         listMulIntLeftInPlace,
         aliasAnalysisFromSchema()),
     Operator("aten::len.t(t[] a) -> int", listLen, aliasAnalysisFromSchema()),
     Operator(
         "aten::eq.int_list(int[] a, int[] b) -> bool",
         listEq<int64_t>,
         aliasAnalysisFromSchema()),
     Operator(
         "prim::Uninitialized() -> Any",
         [](Stack* stack) { push(stack, IValue::uninitialized()); },
         aliasAnalysisSpecialCase()),
     Operator(
         "prim::Print(...) -> ()",
         [](Stack* stack) {
           auto num_inputs = pop(stack).toInt();
           std::stringstream ss;
           bool first = true;
           for (const IValue& i : last(stack, num_inputs)) {
             if (!first)
               ss << " ";
             first = false;
             ss << i;
           }
           drop(stack, num_inputs);
           ss << std::endl;
           auto* handler = getPrintHandler();
           TORCH_INTERNAL_ASSERT(handler);
           handler(ss.str());
         },
         aliasAnalysisSpecialCase()),
<<<<<<< HEAD
     Operator("aten::dequantize.any(Any tensors) -> Any",
              [](Stack* stack) { dequantize(*stack); },
              aliasAnalysisFromSchema()),
=======
     DEFINE_STRING_OP(aten::add, a + b, str),
>>>>>>> 6a352dac
     DEFINE_COMPARISON_OP(aten::eq, a == b),
     DEFINE_COMPARISON_OP(aten::ne, a != b),
     DEFINE_COMPARISON_OP(aten::lt, a < b),
     DEFINE_COMPARISON_OP(aten::gt, a > b),
     DEFINE_COMPARISON_OP(aten::le, a <= b),
     DEFINE_COMPARISON_OP(aten::ge, a >= b),
     DEFINE_BINARY_OP(aten::add, a + b),
     DEFINE_BINARY_OP(aten::sub, a - b),
     DEFINE_BINARY_OP(aten::mul, a* b),
     DEFINE_BOOL_OP(aten::__and__, a&& b),
     DEFINE_BOOL_OP(aten::__or__, a || b),
     DEFINE_BOOL_OP(aten::__xor__, a != b),
     DEFINE_UNARY_OP(aten::floor, floor(a), int, int),
     DEFINE_UNARY_OP(aten::ceil, ceil(a), int, int),
     DEFINE_UNARY_OP(aten::neg, -a, int, float),
     // Pass in two ops for handling int and float separately as % in C++ only
     // works for int The modulus calculation is different between C++ and
     // Python (on negative), we preserve the python behavior as it's more
     // common and match python syntax, hence the conversion.
     DEFINE_GENERIC_OP(
         aten::remainder,
         (b + (a % b)) % b,
         fmod((b + fmod(a, b)), b),
         int,
         float),
     DEFINE_INT_FLOAT_OP(aten::remainder, fmod((b + fmod(a, b)), b), float),
     DEFINE_SCALAR_BINARY_OP(
         aten::remainder,
         (b + (a % b)) % b,
         fmod((b + fmod(a, b)), b),
         Scalar),
     // NB: This is the python truediv operation
     DEFINE_GENERIC_OP(
         aten::div,
         static_cast<double>(a) / static_cast<double>(b),
         a / b,
         float,
         float),
     DEFINE_SCALAR_BINARY_OP(
         aten::div,
         static_cast<double>(a) / static_cast<double>(b),
         a / b,
         float),
     DEFINE_GENERIC_OP(
         aten::floordiv,
         floordiv(a, b),
         std::floor(a / b),
         int,
         float),
     DEFINE_INT_FLOAT_OP(aten::floordiv, std::floor(a / b), float),
     DEFINE_SCALAR_BINARY_OP(
         aten::floordiv,
         floordiv(a, b),
         std::floor(a / b),
         Scalar),
     // int ** int produces a float, because negative exponents produce float
     // results
     DEFINE_GENERIC_OP(
         aten::pow,
         static_cast<double>(pow(a, b)),
         static_cast<double>(pow(a, b)),
         float,
         float),
     DEFINE_INT_FLOAT_OP(aten::pow, pow(a, b), float),
     DEFINE_SCALAR_SCALAR_BINARY_OP(
         aten::pow,
         static_cast<double>(pow(a, b)),
         static_cast<double>(pow(a, b)),
         float),
     DEFINE_INT_OP(aten::pow.int_to_int, pow(a, b)),
     // min and max are in prim:: because there is a difference between
     // the python builtin 'min' and 'torch.min'
     DEFINE_BINARY_OP(prim::min, a < b ? a : b),
     DEFINE_BINARY_OP(prim::max, a > b ? a : b),
     Operator(
         "prim::type(Device self) -> str",
         [](Stack* stack) {
           auto d = pop(stack);
           push(
               stack,
               DeviceTypeName(d.toDevice().type(), /* lower_case=*/true));
         },
         aliasAnalysisFromSchema()),
     // tensor length op (size of 1st dimension)
     Operator(
         "aten::len.Tensor(Tensor t) -> int",
         [](Stack* stack) {
           at::Tensor t = pop(stack).toTensor();
           if (t.dim() == 0) {
             AT_ERROR("len() of a 0-d tensor");
           }
           push(stack, t.sizes()[0]);
         },
         aliasAnalysisFromSchema()),
     //
     // create a clone of these declarations with a _hacked_twin overload name
     // and nullability scrubbed from TensorList arg types
     // TOOD find out why this exists and how to do it without the hack
     //
     Operator(
         "aten::index.Tensor_hacked_twin(Tensor self, Tensor[] indices) -> Tensor",
         [](Stack* stack) {
           auto indices = pop(stack).toTensorVector();
           auto self = pop(stack).toTensor();
           auto result = at::index(self, indices);
           push(stack, std::move(result));
         },
         aliasAnalysisFromSchema()),
     Operator(
         "aten::_index_put_impl_.hacked_twin(Tensor(a!) self, Tensor[] indices, Tensor values, bool accumulate=False, bool unsafe=False) -> Tensor(a!)",
         [](Stack* stack) {
           auto unsafe = pop(stack).toBool();
           auto accumulate = pop(stack).toBool();
           auto values = pop(stack).toTensor();
           auto indices = pop(stack).toTensorVector();
           auto self = pop(stack).toTensor();
           auto result =
               at::_index_put_impl_(self, indices, values, accumulate, unsafe);
           push(stack, std::move(result));
         },
         aliasAnalysisFromSchema()),
     Operator(
         "aten::index_put_.hacked_twin(Tensor(a!) self, Tensor[] indices, Tensor values, bool accumulate=False) -> Tensor(a!)",
         [](Stack* stack) {
           auto accumulate = pop(stack).toBool();
           auto values = pop(stack).toTensor();
           auto indices = pop(stack).toTensorVector();
           auto self = pop(stack).toTensor();
           auto result = at::index_put_(self, indices, values, accumulate);
           push(stack, std::move(result));
         },
         aliasAnalysisFromSchema()),
     Operator(
         "aten::index_put.hacked_twin(Tensor self, Tensor[] indices, Tensor values, bool accumulate=False) -> Tensor",
         [](Stack* stack) {
           auto accumulate = pop(stack).toBool();
           auto values = pop(stack).toTensor();
           auto indices = pop(stack).toTensorVector();
           auto self = pop(stack).toTensor();
           auto result = at::index_put_(self, indices, values, accumulate);
           push(stack, std::move(result));
         },
         aliasAnalysisFromSchema()),
     // reference function parse_to_conversion in python_arg_parsing.h
     Operator(
         "aten::to.prim_Device(Tensor(a) self, Device? device, int? dtype=None, bool non_blocking=False, bool copy=False) -> Tensor(a|b)",
         [](Stack* stack) {
           bool non_blocking;
           bool copy;
           pop(stack, non_blocking, copy);
           c10::optional<at::ScalarType> scalarType =
               pop(stack).toOptional<at::ScalarType>();
           c10::optional<c10::Device> device =
               pop(stack).toOptional<c10::Device>();
           at::Tensor self = pop(stack).toTensor();
           push(
               stack,
               to_dispatch(self, device, scalarType, non_blocking, copy));
         },
         aliasAnalysisFromSchema()),
     Operator(
         "aten::to.prim_dtype(Tensor(a) self, int? dtype=None, bool non_blocking=False, bool copy=False) -> Tensor(a|b)",
         [](Stack* stack) {
           bool non_blocking;
           bool copy;
           pop(stack, non_blocking, copy);
           c10::optional<at::ScalarType> scalarType =
               pop(stack).toOptional<at::ScalarType>();
           c10::optional<c10::Device> device = c10::nullopt;
           at::Tensor self = pop(stack).toTensor();
           push(
               stack,
               to_dispatch(self, device, scalarType, non_blocking, copy));
         },
         aliasAnalysisFromSchema()),
     Operator(
         "prim::is_cuda(Tensor a) -> bool",
         [](Stack* stack) {
           at::Tensor a;
           pop(stack, a);
           push(stack, a.is_cuda());
         },
         aliasAnalysisFromSchema()),
     Operator(
         "prim::data(Tensor(a) a) -> Tensor(a)",
         [](Stack* stack) {
           at::Tensor a;
           pop(stack, a);
           push(stack, autograd::Variable(a).variable_data());
         },
         aliasAnalysisFromSchema()),
// these ops are not defined for Tensor
#define CREATE_COMPARATOR_LIST_OPS_SPECIALIZED(decl_type, value_type)         \
  Operator(                                                                   \
      "prim::min." decl_type "_list(" decl_type "[] l, " decl_type            \
      "[] r) -> " decl_type "[]",                                             \
      minList<value_type>,                                                    \
      aliasAnalysisFromSchema()),                                             \
      Operator(                                                               \
          "prim::max." decl_type "_list(" decl_type "[] l, " decl_type        \
          "[] r) -> " decl_type "[]",                                         \
          maxList<value_type>,                                                \
          aliasAnalysisFromSchema()),                                         \
      Operator(                                                               \
          "prim::min.self_" decl_type "(" decl_type "[] self) -> " decl_type, \
          listMin<value_type>,                                                \
          aliasAnalysisFromSchema()),                                         \
      Operator(                                                               \
          "prim::max.self_" decl_type "(" decl_type "[] self) -> " decl_type, \
          listMax<value_type>,                                                \
          aliasAnalysisFromSchema()),
     CREATE_COMPARATOR_LIST_OPS_SPECIALIZED("int", int64_t)
         CREATE_COMPARATOR_LIST_OPS_SPECIALIZED("float", double)
             CREATE_COMPARATOR_LIST_OPS_SPECIALIZED("bool", bool)
#undef CREATE_COMPARATOR_LIST_OPS_SPECIALIZED
    });

void dictSetItem(Stack* stack) {
  auto value = pop(stack);
  auto idx = pop(stack);
  auto dict = pop(stack).toGenericDict();
  dict.insert_or_assign(std::move(idx), std::move(value));
}

void dictLen(Stack* stack) {
  auto dict = pop(stack).toGenericDict();
  push(stack, int64_t(dict.size()));
}

void dictValues(Stack* stack) {
  auto dict = pop(stack).toGenericDict();
  auto values = c10::impl::GenericList(dict.valueType());
  for (const auto& entry : dict) {
    values.emplace_back(entry.value());
  }
  push(stack, values);
}

void dictKeys(Stack* stack) {
  auto dict = pop(stack).toGenericDict();
  auto keys = c10::impl::GenericList(dict.keyType());
  for (const auto& entry : dict) {
    keys.emplace_back(entry.key());
  }
  push(stack, keys);
}

void dictIndex(Stack* stack) {
  auto key = pop(stack);
  auto dict = pop(stack).toGenericDict();
  auto value = dict.find(key);
  if (value == dict.end()) {
    AT_ERROR("KeyError: ", key);
  }
  push(stack, value->value());
}

template <bool has_default>
void dictGet(Stack* stack) {
  IValue default_value;
  if (has_default) {
    default_value = pop(stack);
  }
  auto key = pop(stack);
  auto dict = pop(stack).toGenericDict();
  auto value = dict.find(key);
  if (value == dict.end()) {
    push(stack, std::move(default_value));
  } else {
    push(stack, value->value());
  }
}

// If the key is in the dict, return it. Else set it to the default value and
// return that.
void dictSetDefault(Stack* stack) {
  auto default_value = pop(stack);
  auto key = pop(stack);
  auto dict = pop(stack).toGenericDict();
  auto value = dict.find(key);
  if (value == dict.end()) {
    dict.insert(key, default_value);
    push(stack, std::move(default_value));
  } else {
    push(stack, value->value());
  }
}

template <bool has_default>
void dictPop(Stack* stack) {
  IValue default_value;
  if (has_default) {
    default_value = pop(stack);
  }
  auto key = pop(stack);
  auto dict = pop(stack).toGenericDict();
  auto iter = dict.find(key);
  if (iter == dict.end()) {
    if (has_default) {
      push(stack, default_value);
    } else {
      AT_ERROR("KeyError: ", key);
    }
  } else {
    // note: before erase
    push(stack, iter->value());
    auto erase_count = dict.erase(key);
    TORCH_CHECK(
        erase_count == 1, "Expected to erase 1 item, found ", erase_count);
  }
}

void dictDelete(Stack* stack) {
  dictPop<false>(stack);
  // pop pushes an item on the stack but delete does not, so get rid of it
  pop(stack);
}

void dictPopItem(Stack* stack) {
  auto dict = pop(stack).toGenericDict();
  if (dict.size() == 0) {
    AT_ERROR("popitem(): dictionary is empty");
  }
  auto head_item = dict.begin();

  IValue tuple =
      c10::ivalue::Tuple::create({head_item->key(), head_item->value()});
  auto erase_count = dict.erase(head_item->key());
  TORCH_CHECK(
      erase_count == 1, "Expected to erase 1 item, found ", erase_count);
  push(stack, tuple);
}

void dictContains(Stack* stack) {
  auto key = pop(stack);
  auto dict = pop(stack).toGenericDict();
  push(stack, dict.contains(key));
}

void dictClear(Stack* stack) {
  auto dict = pop(stack).toGenericDict();
  dict.clear();
}

void dictUpdate(Stack* stack) {
  auto to_add = pop(stack).toGenericDict();
  auto dict = pop(stack).toGenericDict();

  for (const auto& item : to_add) {
    dict.insert(item.key(), item.value());
  }
}

void dictItems(Stack* stack) {
  auto dict = pop(stack).toGenericDict();
  auto key_type = dict.keyType();
  auto value_type = dict.valueType();
  auto items =
      c10::impl::GenericList(TupleType::create({key_type, value_type}));
  items.reserve(dict.size());
  for (const auto& item : dict) {
    items.emplace_back(c10::ivalue::Tuple::create({item.key(), item.value()}));
  }
  push(stack, std::move(items));
}

void dictCopy(Stack* stack) {
  push(stack, pop(stack).toGenericDict().copy());
}

void dictConstructFromList(Stack* stack) {
  auto input_list = pop(stack);
  auto list = input_list.toList();
  auto tup_type = list.elementType()->expect<TupleType>();
  auto dict = c10::impl::GenericDict(
      tup_type->elements().at(0), tup_type->elements().at(1));
  dict.reserve(list.size());
  for (IValue input : list) {
    const auto tup = input.toTuple()->elements();
    dict.insert_or_assign(tup[0], tup[1]);
  }
  push(stack, dict);
}

#define CREATE_DICT_OPS(key_type)                                            \
  Operator(                                                                  \
      "aten::len.Dict_" key_type "(Dict(" key_type ", t) self) -> int",      \
      dictLen,                                                               \
      aliasAnalysisFromSchema()),                                            \
      Operator(                                                              \
          "aten::keys." key_type "(Dict(" key_type ", t) self) -> " key_type \
          "[](*)",                                                           \
          dictKeys,                                                          \
          aliasAnalysisFromSchema()),                                        \
      Operator(                                                              \
          "aten::values." key_type "(Dict(" key_type ", t) self) -> t[](*)", \
          dictValues,                                                        \
          aliasAnalysisFromSchema()),                                        \
      Operator(                                                              \
          "aten::__getitem__.Dict_" key_type "(Dict(" key_type               \
          ", t) self, " key_type " key) -> t(*)",                            \
          dictIndex,                                                         \
          aliasAnalysisFromSchema()),                                        \
      Operator(                                                              \
          "aten::get." key_type "(Dict(" key_type ", t) self, " key_type     \
          " key) -> t(*)?",                                                  \
          dictGet<false>,                                                    \
          aliasAnalysisFromSchema()),                                        \
      Operator(                                                              \
          "aten::get.default_" key_type "(Dict(" key_type                    \
          ", t) self, " key_type " key, t default_value) -> t(*)",           \
          dictGet<true>,                                                     \
          aliasAnalysisFromSchema()),                                        \
      Operator(                                                              \
          "aten::setdefault." key_type "(Dict(" key_type                     \
          ", t)(a!) self, " key_type                                         \
          "(b -> *) key, t(c -> *) default_value) -> t(*)",                  \
          dictSetDefault,                                                    \
          aliasAnalysisFromSchema()),                                        \
      Operator(                                                              \
          "aten::Delete.Dict_" key_type "(Dict(" key_type                    \
          ", t)(a!) self, " key_type " key) -> ()",                          \
          dictDelete,                                                        \
          aliasAnalysisFromSchema()),                                        \
      Operator(                                                              \
          "aten::pop.Dict_" key_type "(Dict(" key_type                       \
          ", t)(a!) self, " key_type " key) -> t(*)",                        \
          dictPop<false>,                                                    \
          aliasAnalysisFromSchema()),                                        \
      Operator(                                                              \
          "aten::pop.Dict_default_" key_type "(Dict(" key_type               \
          ", t)(a!) self, " key_type " key, t default_value) -> t(*)",       \
          dictPop<true>,                                                     \
          aliasAnalysisFromSchema()),                                        \
      Operator(                                                              \
          "aten::popitem." key_type "(Dict(" key_type                        \
          ", t)(a!) self) -> ((" key_type ", t))",                           \
          dictPopItem,                                                       \
          aliasAnalysisFromSchema()),                                        \
      Operator(                                                              \
          "aten::clear." key_type "(Dict(" key_type ", t)(a!) self) -> ()",  \
          dictClear,                                                         \
          aliasAnalysisFromSchema()),                                        \
      Operator(                                                              \
          "aten::update." key_type "(Dict(" key_type                         \
          ", t)(a!) self, Dict(" key_type ", t)(a!) to_add) -> ()",          \
          dictUpdate,                                                        \
          aliasAnalysisFromSchema()),                                        \
      Operator(                                                              \
          "aten::items." key_type "(Dict(" key_type                          \
          ", t) self) -> ((" key_type ", t)[])",                             \
          dictItems,                                                         \
          aliasAnalysisFromSchema()),                                        \
      Operator(                                                              \
          "aten::copy.Dict_" key_type "(Dict(" key_type                      \
          ", t)(a) self) -> Dict(" key_type ", t)",                          \
          dictCopy,                                                          \
          aliasAnalysisFromSchema()),                                        \
      Operator(                                                              \
          "aten::__contains__." key_type "(Dict(" key_type                   \
          ", t) dict, " key_type " key) -> bool",                            \
          dictContains,                                                      \
          aliasAnalysisFromSchema()),                                        \
      Operator(                                                              \
          "aten::_set_item." key_type "(Dict(" key_type                      \
          ", t)(a!) l, " key_type "(b -> *) idx, t(c -> *) v) -> ()",        \
          dictSetItem,                                                       \
          aliasAnalysisFromSchema()),                                        \
      Operator(                                                              \
          "aten::dict." key_type "((" key_type                               \
          ", tVal)[] inputs) -> Dict(" key_type ", tVal)",                   \
          dictConstructFromList,                                             \
          aliasAnalysisFromSchema())

RegisterOperators reg_dict_ops({
    CREATE_DICT_OPS("str"),
    CREATE_DICT_OPS("int"),
    CREATE_DICT_OPS("float"),
    CREATE_DICT_OPS("Tensor"),
});

} // namespace
} // namespace jit
} // namespace torch<|MERGE_RESOLUTION|>--- conflicted
+++ resolved
@@ -424,13 +424,10 @@
            handler(ss.str());
          },
          aliasAnalysisSpecialCase()),
-<<<<<<< HEAD
      Operator("aten::dequantize.any(Any tensors) -> Any",
               [](Stack* stack) { dequantize(*stack); },
               aliasAnalysisFromSchema()),
-=======
      DEFINE_STRING_OP(aten::add, a + b, str),
->>>>>>> 6a352dac
      DEFINE_COMPARISON_OP(aten::eq, a == b),
      DEFINE_COMPARISON_OP(aten::ne, a != b),
      DEFINE_COMPARISON_OP(aten::lt, a < b),
