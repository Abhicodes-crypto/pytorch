#include <torch/csrc/distributed/rpc/python_functions.h>
#include <ATen/ThreadLocalState.h>
#include <c10/util/C++17.h>
#include <torch/csrc/distributed/autograd/context/container.h>
#include <torch/csrc/distributed/autograd/utils.h>
#include <torch/csrc/distributed/rpc/message.h>
#include <torch/csrc/distributed/rpc/python_call.h>
#include <torch/csrc/distributed/rpc/python_remote_call.h>
#include <torch/csrc/distributed/rpc/python_resp.h>
#include <torch/csrc/distributed/rpc/python_rpc_handler.h>
#include <torch/csrc/distributed/rpc/rref_context.h>
#include <torch/csrc/distributed/rpc/rref_proto.h>
#include <torch/csrc/distributed/rpc/script_call.h>
#include <torch/csrc/distributed/rpc/script_remote_call.h>
#include <torch/csrc/distributed/rpc/script_resp.h>
#include <torch/csrc/distributed/rpc/torchscript_functions.h>
#include <torch/csrc/distributed/rpc/utils.h>
#include <torch/csrc/utils/python_compat.h>

namespace torch {
namespace distributed {
namespace rpc {

namespace {

IValue toIValue(const Message& message) {
  MessageType msgType = message.type();
  auto response = deserializeResponse(message, msgType);
  switch (msgType) {
    case MessageType::SCRIPT_RET: {
      auto& ret = static_cast<ScriptResp&>(*response);
      Stack stack;
      stack.push_back(ret.value());
      // Need GIL to guard createPyObjectForStack() and its returned
      // py::object
      py::gil_scoped_acquire acquire;
      return jit::toIValue(
          torch::jit::createPyObjectForStack(std::move(stack)),
          PyObjectType::get());
    }
    case MessageType::PYTHON_RET: {
      // TODO: Try to avoid a copy here.
      auto& resp = static_cast<PythonResp&>(*response);
      auto& pythonRpcHandler = PythonRpcHandler::getInstance();
      // Need GIL to destruct the py::object returned by deserialize()
      py::gil_scoped_acquire acquire;
      return jit::toIValue(
          pythonRpcHandler.deserialize(resp.serializedPyObj()),
          PyObjectType::get());
    }
    default: {
      TORCH_CHECK(false, "Unrecognized response message type ", msgType);
    }
  }
}

std::shared_ptr<Operator> matchBuiltinOp(
    const std::string& opName,
    const py::args& args,
    const py::kwargs& kwargs,
    Stack& stack) {
  Symbol symbol = Symbol::fromQualString(opName);
  if (symbol.is_aten()) {
    for (const auto& op : torch::jit::getAllOperatorsFor(symbol)) {
      try {
        // FIXME: This is temporary solution. We should at least refactor
        // ``createStackForSchema`` to avoid throwing an error.
        stack = torch::jit::createStackForSchema(
            op->schema(), args, kwargs, c10::nullopt);
      } catch (std::runtime_error& e) {
        VLOG(1) << "Couldn't match schema: " << op->schema()
                << " to args: " << args << " and kwargs: " << kwargs
                << ", reason: " << e.what();
        continue;
      }

      // Found the right op!
      return op;
    }
  }

  TORCH_CHECK(
      false,
      "Failed to match operator name ",
      opName,
      " and arguments "
      "(args: ",
      args,
      ", kwargs: ",
      kwargs,
      ") to a builtin operator");
}

std::shared_ptr<FutureMessage> sendPythonRemoteCall(
    const WorkerInfo& dst,
    SerializedPyObj serializedPyObj,
    const IValue& rrefId,
    const IValue& forkId,
    const float rpcTimeoutSeconds,
    const bool isAsyncExecution) {
  auto pythonRemoteCall = std::make_unique<PythonRemoteCall>(
      std::move(serializedPyObj), rrefId, forkId, isAsyncExecution);

  // set forceGradRecording to true as even if the args does not contain any
  // tensor, the return value might still contain tensors.
  auto agent = RpcAgent::getCurrentRpcAgent();
  return torch::distributed::autograd::sendMessageWithAutograd(
      *agent,
      dst,
      std::move(*pythonRemoteCall).toMessage(),
      true /*forceGradRecording*/,
      rpcTimeoutSeconds);
}

} // namespace

using namespace torch::distributed::autograd;

c10::intrusive_ptr<JitFuture> wrapFutureMessageInJitFuture(
    const std::shared_ptr<FutureMessage>& futureResponseMessage,
    bool hasValue) {
  if (hasValue) {
    c10::intrusive_ptr<JitFuture> jitFuture =
        c10::make_intrusive<JitFuture>(PyObjectType::get());
    std::weak_ptr<FutureMessage> wp = futureResponseMessage;
    futureResponseMessage->addCallback(
<<<<<<< HEAD
        [jitFuture](const FutureMessage& futureResponseMessage) {
          if (futureResponseMessage.hasError()) {
            jitFuture->setError(futureResponseMessage.error()->what());
=======
        at::wrapPropagateTLSState<void>([jitFuture, wp]() {
          auto futureResponseMessage = wp.lock();
          if (futureResponseMessage->hasError()) {
            jitFuture->setError(futureResponseMessage->error()->what());
>>>>>>> 6e6931e2
          } else {
            jitFuture->markCompleted(
                toIValue(futureResponseMessage->constValue()));
          }
<<<<<<< HEAD
        },
        /* propagateTLSState */ true);
=======
        }));
>>>>>>> 6e6931e2

    return jitFuture;
  } else {
    c10::intrusive_ptr<JitFuture> jitFuture =
        c10::make_intrusive<JitFuture>(NoneType::get());
    std::weak_ptr<FutureMessage> wp = futureResponseMessage;
    futureResponseMessage->addCallback(
<<<<<<< HEAD
        [jitFuture](const FutureMessage& futureResponseMessage) {
          if (futureResponseMessage.hasError()) {
            jitFuture->setError(futureResponseMessage.error()->what());
          } else {
            jitFuture->markCompleted(IValue());
          }
        },
        /* propagateTLSState */ true);
=======
        at::wrapPropagateTLSState<void>([wp, jitFuture]() {
          auto futureResponseMessage = wp.lock();
          if (futureResponseMessage->hasError()) {
            jitFuture->setError(futureResponseMessage->error()->what());
          } else {
            jitFuture->markCompleted(IValue());
          }
        }));
>>>>>>> 6e6931e2

    return jitFuture;
  }
}

c10::intrusive_ptr<JitFuture> pyRpcBuiltin(
    const WorkerInfo& dst,
    const std::string& opName,
    const py::args& args,
    const py::kwargs& kwargs,
    const float rpcTimeoutSeconds) {
  DCHECK(PyGILState_Check());
  Stack stack;
  auto op = matchBuiltinOp(opName, args, kwargs, stack);
  // Release GIL since args and kwargs processing is done.
  py::gil_scoped_release release;
  auto scriptCall = std::make_unique<ScriptCall>(op, std::move(stack));
  auto agent = RpcAgent::getCurrentRpcAgent();
  return wrapFutureMessageInJitFuture(sendMessageWithAutograd(
      *agent,
      dst,
      std::move(*scriptCall).toMessage(),
      false,
      rpcTimeoutSeconds));
}

c10::intrusive_ptr<JitFuture> pyRpcPythonUdf(
    const WorkerInfo& dst,
    std::string& pickledPythonUDF,
    std::vector<torch::Tensor>& tensors,
    const float rpcTimeoutSeconds,
    const bool isAsyncExecution) {
  DCHECK(!PyGILState_Check());
  auto serializedPyObj =
      SerializedPyObj(std::move(pickledPythonUDF), std::move(tensors));
  auto pythonCall = std::make_unique<PythonCall>(
      std::move(serializedPyObj), isAsyncExecution);

  auto agent = RpcAgent::getCurrentRpcAgent();
  return wrapFutureMessageInJitFuture(sendMessageWithAutograd(
      *agent,
      dst,
      std::move(*pythonCall).toMessage(),
      true /*forceGradRecording*/,
      rpcTimeoutSeconds));
}

c10::intrusive_ptr<JitFuture> pyRpcTorchscript(
    const std::string& dstWorkerName,
    const std::string& qualifiedNameStr,
    const py::tuple& argsTuple,
    const py::dict& kwargsDict,
    const float rpcTimeoutSeconds,
    const bool isAsyncExecution) {
  // No need to catch exception here, if function can not be found,
  // exception will be thrown in get_function() call; if args do not match
  // with function schema, exception will be thrown in
  // createStackForSchema() call.
  DCHECK(!PyGILState_Check());
  const c10::QualifiedName qualifiedName(qualifiedNameStr);
  auto functionSchema = PythonRpcHandler::getInstance()
                            .jitCompilationUnit()
                            ->get_function(qualifiedName)
                            .getSchema();
  Stack stack;
  {
    // Acquire GIL for py::args and py::kwargs processing.
    py::gil_scoped_acquire acquire;
    stack = torch::jit::createStackForSchema(
        functionSchema,
        argsTuple.cast<py::args>(),
        kwargsDict.cast<py::kwargs>(),
        c10::nullopt);
  }
  DCHECK(!PyGILState_Check());
  c10::intrusive_ptr<c10::ivalue::Future> fut = rpcTorchscript(
      dstWorkerName,
      qualifiedName,
      functionSchema,
      stack,
      rpcTimeoutSeconds,
      isAsyncExecution);
  return fut;
}

PyRRef pyRemoteBuiltin(
    const WorkerInfo& dst,
    const std::string& opName,
    const float rpcTimeoutSeconds,
    const py::args& args,
    const py::kwargs& kwargs) {
  DCHECK(PyGILState_Check());
  Stack stack;
  auto op = matchBuiltinOp(opName, args, kwargs, stack);
  // Release GIL since args and kwargs processing is done.
  py::gil_scoped_release release;
  TypePtr returnType = op->schema().returns()[0].type();

  auto& ctx = RRefContext::getInstance();
  auto agent = RpcAgent::getCurrentRpcAgent();

  if (ctx.getWorkerId() != dst.id_) {
    auto userRRef = ctx.createUserRRef(dst.id_, returnType);

    auto scriptRemoteCall = std::make_unique<ScriptRemoteCall>(
        op, std::move(stack), userRRef->rrefId(), userRRef->forkId());

    auto fm = sendMessageWithAutograd(
        *agent,
        dst,
        std::move(*scriptRemoteCall).toMessage(),
        /*forceGradRecord */ false,
        /* timeout */ rpcTimeoutSeconds);

    userRRef->registerOwnerCreationFuture(fm);
    ctx.addPendingUser(userRRef->forkId(), userRRef);
    std::weak_ptr<FutureMessage> wp = fm;
    fm->addCallback(
<<<<<<< HEAD
        [forkId{userRRef->forkId()}](const FutureMessage& fm) {
          callback::confirmPendingUser(fm, forkId);
        },
        /* propagateTLSState */ true);
=======
        at::wrapPropagateTLSState<void>([wp, forkId{userRRef->forkId()}]() {
          auto fm = wp.lock();
          callback::confirmPendingUser(*fm, forkId);
        }));
>>>>>>> 6e6931e2
    return PyRRef(userRRef);
  } else {
    auto ownerRRef = ctx.createOwnerRRef(returnType);
    // prevent this owner RRef being deleted due to other forks
    ctx.addSelfAsFork(ownerRRef);

    auto scriptRemoteCall = std::make_unique<ScriptRemoteCall>(
        op, std::move(stack), ownerRRef->rrefId(), ownerRRef->rrefId());
    auto fm = sendMessageWithAutograd(
        *agent,
        dst,
        std::move(*scriptRemoteCall).toMessage(),
        /* forceGradRecord */ false,
        /* timeout */ rpcTimeoutSeconds);

    ownerRRef->registerOwnerCreationFuture(fm);

    // Builtin operators does not return py::object, and hence does not require
    // GIL for destructing the potentially deleted OwerRRef.
<<<<<<< HEAD
    fm->addCallback(
        [ownerRRefId = ownerRRef->rrefId()](const FutureMessage& fm) {
          callback::finishCreatingOwnerRRef(fm, ownerRRefId);
        },
        /* propagateTLSState */ true);
=======
    std::weak_ptr<FutureMessage> wp = fm;
    fm->addCallback(at::wrapPropagateTLSState<void>(
        [wp, ownerRRefId = ownerRRef->rrefId()]() {
          auto fm = wp.lock();
          callback::finishCreatingOwnerRRef(*fm, ownerRRefId);
        }));
>>>>>>> 6e6931e2
    return PyRRef(ownerRRef);
  }
}

PyRRef pyRemotePythonUdf(
    const WorkerInfo& dst,
    std::string& pickledPythonUDF,
    std::vector<torch::Tensor>& tensors,
    const float rpcTimeoutSeconds,
    const bool isAsyncExecution) {
  DCHECK(!PyGILState_Check());
  auto& ctx = RRefContext::getInstance();
  auto serializedPyObj =
      SerializedPyObj(std::move(pickledPythonUDF), std::move(tensors));

  if (ctx.getWorkerId() != dst.id_) {
    auto userRRef = ctx.createUserRRef(dst.id_, PyObjectType::get());
    auto fm = sendPythonRemoteCall(
        dst,
        std::move(serializedPyObj),
        userRRef->rrefId().toIValue(),
        userRRef->forkId().toIValue(),
        rpcTimeoutSeconds,
        isAsyncExecution);

    userRRef->registerOwnerCreationFuture(fm);

    ctx.addPendingUser(userRRef->forkId(), userRRef);
    std::weak_ptr<FutureMessage> wp = fm;
    fm->addCallback(
<<<<<<< HEAD
        [forkId{userRRef->forkId()}](const FutureMessage& fm) {
          callback::confirmPendingUser(fm, forkId);
        },
        /* propagateTLSState */ true);
=======
        at::wrapPropagateTLSState<void>([wp, forkId{userRRef->forkId()}]() {
          auto fm = wp.lock();
          callback::confirmPendingUser(*fm, forkId);
        }));
>>>>>>> 6e6931e2
    return PyRRef(userRRef);
  } else {
    // Sending remote message to self
    auto ownerRRef = ctx.createOwnerRRef(PyObjectType::get());
    // prevent this owner RRef being deleted due to other forks
    ctx.addSelfAsFork(ownerRRef);
    auto fm = sendPythonRemoteCall(
        dst,
        std::move(serializedPyObj),
        ownerRRef->rrefId().toIValue(),
        ownerRRef->rrefId().toIValue(),
        rpcTimeoutSeconds,
        isAsyncExecution);

    ownerRRef->registerOwnerCreationFuture(fm);
<<<<<<< HEAD

    fm->addCallback(
        [ownerRRefId = ownerRRef->rrefId()](const FutureMessage& fm) {
          auto deletedRRef = callback::finishCreatingOwnerRRef(fm, ownerRRefId);
=======
    std::weak_ptr<FutureMessage> wp = fm;
    fm->addCallback(at::wrapPropagateTLSState<void>(
        [wp, ownerRRefId = ownerRRef->rrefId()]() {
          auto fm = wp.lock();
          auto deletedRRef =
              callback::finishCreatingOwnerRRef(*fm, ownerRRefId);
>>>>>>> 6e6931e2
          if (deletedRRef && deletedRRef->isPyObj()) {
            py::gil_scoped_acquire ag;
            deletedRRef.reset();
          }
<<<<<<< HEAD
        },
        /* propagateTLSState */ true);
=======
        }));
>>>>>>> 6e6931e2
    return PyRRef(ownerRRef);
  }
}

PyRRef pyRemoteTorchscript(
    const std::string& dstWorkerName,
    const std::string& qualifiedNameStr,
    const float rpcTimeoutSeconds,
    const bool isAsyncExecution,
    const py::args& args,
    const py::kwargs& kwargs) {
  DCHECK(!PyGILState_Check());
  auto qualifiedName = c10::QualifiedName(qualifiedNameStr);
  auto functionSchema = PythonRpcHandler::getInstance()
                            .jitCompilationUnit()
                            ->get_function(qualifiedName)
                            .getSchema();
  Stack stack;
  {
    // Acquire GIL for py::args and py::kwargs processing.
    py::gil_scoped_acquire ag;
    stack = torch::jit::createStackForSchema(
        functionSchema, args, kwargs, c10::nullopt);
  }
  DCHECK(!PyGILState_Check());
  auto rrefPtr = remoteTorchscript(
      dstWorkerName,
      qualifiedName,
      functionSchema,
      stack,
      rpcTimeoutSeconds,
      isAsyncExecution);
  return PyRRef(rrefPtr);
}

} // namespace rpc
} // namespace distributed
} // namespace torch<|MERGE_RESOLUTION|>--- conflicted
+++ resolved
@@ -124,26 +124,15 @@
         c10::make_intrusive<JitFuture>(PyObjectType::get());
     std::weak_ptr<FutureMessage> wp = futureResponseMessage;
     futureResponseMessage->addCallback(
-<<<<<<< HEAD
-        [jitFuture](const FutureMessage& futureResponseMessage) {
-          if (futureResponseMessage.hasError()) {
-            jitFuture->setError(futureResponseMessage.error()->what());
-=======
         at::wrapPropagateTLSState<void>([jitFuture, wp]() {
           auto futureResponseMessage = wp.lock();
           if (futureResponseMessage->hasError()) {
             jitFuture->setError(futureResponseMessage->error()->what());
->>>>>>> 6e6931e2
           } else {
             jitFuture->markCompleted(
                 toIValue(futureResponseMessage->constValue()));
           }
-<<<<<<< HEAD
-        },
-        /* propagateTLSState */ true);
-=======
-        }));
->>>>>>> 6e6931e2
+        }));
 
     return jitFuture;
   } else {
@@ -151,16 +140,6 @@
         c10::make_intrusive<JitFuture>(NoneType::get());
     std::weak_ptr<FutureMessage> wp = futureResponseMessage;
     futureResponseMessage->addCallback(
-<<<<<<< HEAD
-        [jitFuture](const FutureMessage& futureResponseMessage) {
-          if (futureResponseMessage.hasError()) {
-            jitFuture->setError(futureResponseMessage.error()->what());
-          } else {
-            jitFuture->markCompleted(IValue());
-          }
-        },
-        /* propagateTLSState */ true);
-=======
         at::wrapPropagateTLSState<void>([wp, jitFuture]() {
           auto futureResponseMessage = wp.lock();
           if (futureResponseMessage->hasError()) {
@@ -169,7 +148,6 @@
             jitFuture->markCompleted(IValue());
           }
         }));
->>>>>>> 6e6931e2
 
     return jitFuture;
   }
@@ -288,17 +266,10 @@
     ctx.addPendingUser(userRRef->forkId(), userRRef);
     std::weak_ptr<FutureMessage> wp = fm;
     fm->addCallback(
-<<<<<<< HEAD
-        [forkId{userRRef->forkId()}](const FutureMessage& fm) {
-          callback::confirmPendingUser(fm, forkId);
-        },
-        /* propagateTLSState */ true);
-=======
         at::wrapPropagateTLSState<void>([wp, forkId{userRRef->forkId()}]() {
           auto fm = wp.lock();
           callback::confirmPendingUser(*fm, forkId);
         }));
->>>>>>> 6e6931e2
     return PyRRef(userRRef);
   } else {
     auto ownerRRef = ctx.createOwnerRRef(returnType);
@@ -318,20 +289,12 @@
 
     // Builtin operators does not return py::object, and hence does not require
     // GIL for destructing the potentially deleted OwerRRef.
-<<<<<<< HEAD
-    fm->addCallback(
-        [ownerRRefId = ownerRRef->rrefId()](const FutureMessage& fm) {
-          callback::finishCreatingOwnerRRef(fm, ownerRRefId);
-        },
-        /* propagateTLSState */ true);
-=======
     std::weak_ptr<FutureMessage> wp = fm;
     fm->addCallback(at::wrapPropagateTLSState<void>(
         [wp, ownerRRefId = ownerRRef->rrefId()]() {
           auto fm = wp.lock();
           callback::finishCreatingOwnerRRef(*fm, ownerRRefId);
         }));
->>>>>>> 6e6931e2
     return PyRRef(ownerRRef);
   }
 }
@@ -362,17 +325,10 @@
     ctx.addPendingUser(userRRef->forkId(), userRRef);
     std::weak_ptr<FutureMessage> wp = fm;
     fm->addCallback(
-<<<<<<< HEAD
-        [forkId{userRRef->forkId()}](const FutureMessage& fm) {
-          callback::confirmPendingUser(fm, forkId);
-        },
-        /* propagateTLSState */ true);
-=======
         at::wrapPropagateTLSState<void>([wp, forkId{userRRef->forkId()}]() {
           auto fm = wp.lock();
           callback::confirmPendingUser(*fm, forkId);
         }));
->>>>>>> 6e6931e2
     return PyRRef(userRRef);
   } else {
     // Sending remote message to self
@@ -388,29 +344,17 @@
         isAsyncExecution);
 
     ownerRRef->registerOwnerCreationFuture(fm);
-<<<<<<< HEAD
-
-    fm->addCallback(
-        [ownerRRefId = ownerRRef->rrefId()](const FutureMessage& fm) {
-          auto deletedRRef = callback::finishCreatingOwnerRRef(fm, ownerRRefId);
-=======
     std::weak_ptr<FutureMessage> wp = fm;
     fm->addCallback(at::wrapPropagateTLSState<void>(
         [wp, ownerRRefId = ownerRRef->rrefId()]() {
           auto fm = wp.lock();
           auto deletedRRef =
               callback::finishCreatingOwnerRRef(*fm, ownerRRefId);
->>>>>>> 6e6931e2
           if (deletedRRef && deletedRRef->isPyObj()) {
             py::gil_scoped_acquire ag;
             deletedRRef.reset();
           }
-<<<<<<< HEAD
-        },
-        /* propagateTLSState */ true);
-=======
-        }));
->>>>>>> 6e6931e2
+        }));
     return PyRRef(ownerRRef);
   }
 }
