// pthreadpool header from https://github.com/Maratyszcza/pthreadpool
// for NNPACK
#ifndef CAFFE2_UTILS_PTHREADPOOL_H_
#define CAFFE2_UTILS_PTHREADPOOL_H_

#include "ThreadPoolCommon.h"

#include <stddef.h> // for size_t
#include <stdint.h> // for uint32_t

typedef struct pthreadpool* legacy_pthreadpool_t;

typedef void (*legacy_pthreadpool_function_1d_t)(void*, size_t);
typedef void (*legacy_pthreadpool_function_1d_tiled_t)(void*, size_t, size_t);
typedef void (*legacy_pthreadpool_function_2d_t)(void*, size_t, size_t);
typedef void (*legacy_pthreadpool_function_2d_tiled_t)(void*, size_t, size_t, size_t, size_t);
typedef void (*legacy_pthreadpool_function_3d_tiled_t)(
    void*,
    size_t,
    size_t,
    size_t,
    size_t,
    size_t,
    size_t);
typedef void (*legacy_pthreadpool_function_4d_tiled_t)(
    void*,
    size_t,
    size_t,
    size_t,
    size_t,
    size_t,
    size_t,
    size_t,
    size_t);

#ifdef __cplusplus
extern "C" {
#endif

/**
 * Creates a thread pool with the specified number of threads.
 *
 * @param[in]  threads_count  The number of threads in the thread pool.
 *    A value of 0 has special interpretation: it creates a thread for each
 *    processor core available in the system.
 *
 * @returns  A pointer to an opaque thread pool object.
 *    On error the function returns NULL and sets errno accordingly.
 */

// Returns internal threadpool impl.
legacy_pthreadpool_t legacy_pthreadpool_create(size_t threads_count);

/**
 * Queries the number of threads in a thread pool.
 *
 * @param[in]  threadpool  The thread pool to query.
 *
 * @returns  The number of threads in the thread pool.
 */
size_t legacy_pthreadpool_get_threads_count(legacy_pthreadpool_t threadpool);

/**
 * Processes items in parallel using threads from a thread pool.
 *
 * When the call returns, all items have been processed and the thread pool is
 * ready for a new task.
 *
 * @note If multiple threads call this function with the same thread pool, the
 *    calls are serialized.
 *
 * @param[in]  threadpool  The thread pool to use for parallelisation.
 * @param[in]  function    The function to call for each item.
 * @param[in]  argument    The first argument passed to the @a function.
 * @param[in]  items       The number of items to process. The @a function
 *    will be called once for each item.
 */
<<<<<<< HEAD

// See https://github.com/pytorch/pytorch/issues/33760
#pragma GCC diagnostic push
#pragma GCC diagnostic ignored "-Wdeprecated-declarations"

void pthreadpool_compute_1d(
    pthreadpool_t threadpool,
    pthreadpool_function_1d_t function,
=======
void legacy_pthreadpool_compute_1d(
    legacy_pthreadpool_t threadpool,
    legacy_pthreadpool_function_1d_t function,
>>>>>>> 5a491183
    void* argument,
    size_t range);

void legacy_pthreadpool_parallelize_1d(
    legacy_pthreadpool_t threadpool,
    legacy_pthreadpool_function_1d_t function,
    void* argument,
    size_t range,
    uint32_t flags);

void legacy_pthreadpool_compute_1d_tiled(
    legacy_pthreadpool_t threadpool,
    legacy_pthreadpool_function_1d_tiled_t function,
    void* argument,
    size_t range,
    size_t tile);

void legacy_pthreadpool_compute_2d(
    legacy_pthreadpool_t threadpool,
    legacy_pthreadpool_function_2d_t function,
    void* argument,
    size_t range_i,
    size_t range_j);

void legacy_pthreadpool_compute_2d_tiled(
    legacy_pthreadpool_t threadpool,
    legacy_pthreadpool_function_2d_tiled_t function,
    void* argument,
    size_t range_i,
    size_t range_j,
    size_t tile_i,
    size_t tile_j);

void legacy_pthreadpool_compute_3d_tiled(
    legacy_pthreadpool_t threadpool,
    legacy_pthreadpool_function_3d_tiled_t function,
    void* argument,
    size_t range_i,
    size_t range_j,
    size_t range_k,
    size_t tile_i,
    size_t tile_j,
    size_t tile_k);

void legacy_pthreadpool_compute_4d_tiled(
    legacy_pthreadpool_t threadpool,
    legacy_pthreadpool_function_4d_tiled_t function,
    void* argument,
    size_t range_i,
    size_t range_j,
    size_t range_k,
    size_t range_l,
    size_t tile_i,
    size_t tile_j,
    size_t tile_k,
    size_t tile_l);

#pragma GCC diagnostic pop

/**
 * Terminates threads in the thread pool and releases associated resources.
 *
 * @warning  Accessing the thread pool after a call to this function constitutes
 *    undefined behaviour and may cause data corruption.
 *
 * @param[in,out]  threadpool  The thread pool to destroy.
 */
void legacy_pthreadpool_destroy(legacy_pthreadpool_t threadpool);

#ifdef USE_INTERNAL_PTHREADPOOL_IMPL

#define pthreadpool_t legacy_pthreadpool_t
#define pthreadpool_function_1d_t legacy_pthreadpool_function_1d_t
#define pthreadpool_function_1d_tiled_t legacy_pthreadpool_function_1d_tiled_t
#define pthreadpool_function_2d_t legacy_pthreadpool_function_2d_t
#define pthreadpool_function_2d_tiled_t legacy_pthreadpool_function_2d_tiled_t
#define pthreadpool_function_3d_tiled_t legacy_pthreadpool_function_3d_tiled_t
#define pthreadpool_function_4d_tiled_t legacy_pthreadpool_function_4d_tiled_t
#define pthreadpool_create legacy_pthreadpool_create
#define pthreadpool_destroy legacy_pthreadpool_destroy
#define pthreadpool_get_threads_count legacy_pthreadpool_get_threads_count
#define pthreadpool_compute_1d legacy_pthreadpool_compute_1d
#define pthreadpool_parallelize_1d legacy_pthreadpool_parallelize_1d
#define pthreadpool_compute_1d_tiled legacy_pthreadpool_compute_1d_tiled
#define pthreadpool_compute_2d legacy_pthreadpool_compute_2d
#define pthreadpool_compute_2d_tiled legacy_pthreadpool_compute_2d_tiled
#define pthreadpool_compute_3d_tiled legacy_pthreadpool_compute_3d_tiled
#define pthreadpool_compute_4d_tiled legacy_pthreadpool_compute_4d_tiled

#endif /* USE_INTERNAL_PTHREADPOOL_IMPL */

#ifdef __cplusplus
} /* extern "C" */
#endif

#endif // CAFFE2_UTILS_PTHREADPOOL_H_<|MERGE_RESOLUTION|>--- conflicted
+++ resolved
@@ -75,20 +75,9 @@
  * @param[in]  items       The number of items to process. The @a function
  *    will be called once for each item.
  */
-<<<<<<< HEAD
-
-// See https://github.com/pytorch/pytorch/issues/33760
-#pragma GCC diagnostic push
-#pragma GCC diagnostic ignored "-Wdeprecated-declarations"
-
-void pthreadpool_compute_1d(
-    pthreadpool_t threadpool,
-    pthreadpool_function_1d_t function,
-=======
 void legacy_pthreadpool_compute_1d(
     legacy_pthreadpool_t threadpool,
     legacy_pthreadpool_function_1d_t function,
->>>>>>> 5a491183
     void* argument,
     size_t range);
 
@@ -146,8 +135,6 @@
     size_t tile_k,
     size_t tile_l);
 
-#pragma GCC diagnostic pop
-
 /**
  * Terminates threads in the thread pool and releases associated resources.
  *
