--- conflicted
+++ resolved
@@ -1,5 +1,8 @@
+#include <ATen/ATen.h>
+#include <c10/core/GeneratorImpl.h>
 #include <algorithm>
 
+#include <cub/device/device_radix_sort.cuh>
 #include "caffe2/sgd/adagrad_fused_op_gpu.cuh"
 #include "caffe2/utils/math.h"
 
@@ -9,7 +12,7 @@
 
 void inclusive_scan_wrapper(
     const int* length_data,
-    int len_length,
+    int num_lengths,
     Tensor* temp_buffer,
     Tensor* prefix_sum_out,
     CUDAContext* context_) {
@@ -20,7 +23,7 @@
       temp_storage_bytes,
       length_data,
       prefix_sum_out->template mutable_data<int>(),
-      len_length,
+      num_lengths,
       context_->cuda_stream());
   // Allocate temporary storage
   auto buffer_size = (temp_storage_bytes + sizeof(int)) / sizeof(int);
@@ -33,12 +36,10 @@
       temp_storage_bytes,
       length_data,
       prefix_sum_out->template mutable_data<int>(),
-      len_length,
+      num_lengths,
       context_->cuda_stream());
 }
 
-<<<<<<< HEAD
-=======
 template <typename SIndex>
 void sort_pairs_wrapper(
     int num_indices,
@@ -84,7 +85,6 @@
       false);
 }
 
->>>>>>> ca1b8ebb
 template <typename SIndex, typename TParam, typename T, bool ExactBlock = false>
 #ifdef __HIP_PLATFORM_HCC__
 C10_LAUNCH_BOUNDS_2(1024, SEGREDUCE_MINBLOCKS)
@@ -94,8 +94,8 @@
                                                     // (offsets for the
                                                     // segments)
     int N, // number of rows (hash size) of embedding table
-    int post, // embedding dimension size
-    int len_length, // number of segments
+    int block_size, // embedding dimension size
+    int num_lengths, // number of segments
     const float epsilon,
     TParam* param,
     TParam* param_mom,
@@ -104,7 +104,7 @@
     const float* lr,
     float weight_decay = 0.f) {
   const float LR = lr[0];
-  // len_length blocks, each block process one segment
+  // num_lengths blocks, each block process one segment
   int group = blockIdx.x; // the group-th segment
   int start = group == 0
       ? 0
@@ -114,13 +114,14 @@
   CUDA_KERNEL_ASSERT(end <= N);
 
   if (ExactBlock) {
-    const size_t gradIdx = group * post + threadIdx.x; // index for grad
+    const size_t gradIdx = group * block_size + threadIdx.x; // index for grad
     for (int line = start + threadIdx.y; line < end; line += blockDim.y) {
       // line: the idx in the indices
       // threadIdx.x: index in the embedding dimension
       const SIndex index =
           indices[line]; // the index-th row in the embedding table
-      const size_t paramIdx = index * post + threadIdx.x; // index for param
+      const size_t paramIdx =
+          index * block_size + threadIdx.x; // index for param
 
       float gi = grad[gradIdx] + weight_decay * param[paramIdx];
 
@@ -130,14 +131,14 @@
       param[paramIdx] = param_new;
     }
   } else {
-    for (int i = threadIdx.x; i < post; i += blockDim.x) {
+    for (int i = threadIdx.x; i < block_size; i += blockDim.x) {
       // i: index in the embedding dimension
-      const size_t gradIdx = group * post + i; // index for grad
+      const size_t gradIdx = group * block_size + i; // index for grad
       for (int line = start; line < end; ++line) {
         // line: the idx in the indices
         const SIndex index =
             indices[line]; // the index row in the embedding table
-        const size_t paramIdx = index * post + i; // index for param
+        const size_t paramIdx = index * block_size + i; // index for param
 
         float gi = grad[gradIdx] + weight_decay * param[paramIdx];
 
@@ -158,8 +159,8 @@
 __global__ void sparse_adagrad_fused_length_weighted_sum_gradient_kernel(
     const int* __restrict__ prefix_sum_length_data,
     int N, // number of rows (hash size) of embedding table
-    int post, // embedding dimension size
-    int len_length, // number of segments
+    int block_size, // embedding dimension size
+    int num_lengths, // number of segments
     const float epsilon,
     TParam* param,
     TParam* param_mom,
@@ -170,7 +171,7 @@
     const float* lr,
     float weight_decay = 0.f) {
   const float LR = lr[0];
-  // len_length blocks, each block process one segment
+  // num_lengths blocks, each block process one segment
   int group = blockIdx.x; // the group-th segment
   int start = group == 0
       ? 0
@@ -200,10 +201,10 @@
     // weights[line - start].
     auto in_weight_temp = weights[line - start];
 
-    for (int i = threadIdx.x; i < post; i += blockDim.x) {
+    for (int i = threadIdx.x; i < block_size; i += blockDim.x) {
       // i: index in the embedding dimension
-      const size_t gradIdx = group * post + i; // index for in_grad
-      const size_t paramIdx = index * post + i; // index for param
+      const size_t gradIdx = group * block_size + i; // index for in_grad
+      const size_t paramIdx = index * block_size + i; // index for param
 
       // TODO: trying to reduce the variable number (common subexpression
       // elimination).
@@ -228,6 +229,120 @@
       weights_grad_out[line] = w_grad;
     }
     __syncthreads();
+  }
+}
+
+// Construct a reverse map of offset_of_idx -> segment_id.
+template <typename SIndex>
+#ifdef __HIP_PLATFORM_HCC__
+C10_LAUNCH_BOUNDS_2(1024, SEGREDUCE_MINBLOCKS)
+#endif
+__global__ void linear_index_weight_offsets_dedup_kernel(
+    const SIndex* indices,
+    const int* __restrict__ prefix_sum_length_data, // prefix of lengths
+    int* __restrict__ seg_id_data // segment id
+) {
+  // num_lengths blocks, each block process one segment
+  int group = blockIdx.x; // the group-th segment
+  int start = group == 0
+      ? 0
+      : prefix_sum_length_data[group - 1]; // start offset of the segment
+  int end = prefix_sum_length_data[group]; // end offset of the segment
+
+  for (int line = start; line < end; ++line) {
+    // line: the idx in the indices
+    seg_id_data[line] = group;
+  }
+}
+
+template <typename SIndex, typename TParam, typename T, bool ExactBlock = false>
+#ifdef __HIP_PLATFORM_HCC__
+C10_LAUNCH_BOUNDS_2(1024, SEGREDUCE_MINBLOCKS)
+#endif
+__global__ void rowwise_sparse_adagrad_fused_length_sum_gradient_dedup_kernel(
+    const int* __restrict__ prefix_sum_length_data, // prefix of lengths
+                                                    // (offsets for the
+                                                    // segments)
+    int N, // number of rows (hash size) of embedding table
+    int block_size, // embedding dimension size
+    int num_lengths, // number of segments
+    int num_indices, // number of indices
+    const float epsilon,
+    TParam* param,
+    T* param_mom,
+    const SIndex* indices,
+    const T* __restrict__ grad,
+    const SIndex* sorted_linear_ind_data, // sorted linear indices
+    const int* __restrict__ sorted_seg_id_data, // sorted segment id
+    const float* lr,
+    float weight_decay = 0.f) {
+  const float LR = lr[0];
+  // num_indices blocks, each block process one index
+  int sorted_linear_indice_id = blockIdx.x; // the index of sorted_linear_ind
+  if (sorted_linear_indice_id >= num_indices) {
+    // don't have warp divergence when embedding dim is multiple of 32
+    return;
+  }
+
+  // check if this thread block is responsible for this whole linear index
+  bool linear_index_start =
+      (sorted_linear_indice_id == 0 ||
+       sorted_linear_ind_data[sorted_linear_indice_id - 1] !=
+           sorted_linear_ind_data[sorted_linear_indice_id]);
+
+  if (!linear_index_start) {
+    // don't have warp divergence when embedding dim is multiple of 32
+    return;
+  }
+
+  // the index row in the embedding table
+  SIndex index = sorted_linear_ind_data[sorted_linear_indice_id];
+  // find the num of duplicated indices.
+  int num_dup = 1;
+  while (sorted_linear_indice_id + num_dup < num_indices &&
+         sorted_linear_ind_data[sorted_linear_indice_id + num_dup] == index) {
+    num_dup += 1;
+  }
+
+  // TODO: Tuning NumThreads for sum_squares
+  typedef cub::BlockReduce<float, CAFFE_CUDA_NUM_THREADS> BlockReduce;
+  __shared__ BlockReduce::TempStorage temp_storage;
+  int valid = min(block_size, blockDim.x);
+
+  float sum_squares = 0.0;
+  __shared__ float row_sum_squares_avg;
+
+  for (int i = threadIdx.x; i < block_size; i += blockDim.x) {
+    // i: index in the embedding dimension
+    float x_ij = 0.0;
+    for (int dup_id = 0; dup_id < num_dup; dup_id++) {
+      int group = sorted_seg_id_data[sorted_linear_indice_id + dup_id];
+      x_ij += grad[group * block_size + i];
+    }
+    x_ij += weight_decay * param[index * block_size + i];
+    sum_squares += x_ij * x_ij;
+  }
+  float reduce_result = BlockReduce(temp_storage).Sum(sum_squares, valid);
+
+  if (threadIdx.x == 0) {
+    row_sum_squares_avg = reduce_result / static_cast<float>(block_size);
+    float mom_new = param_mom[index] + static_cast<T>(row_sum_squares_avg);
+    param_mom[index] = mom_new;
+  }
+  __syncthreads();
+
+  // update param
+  float step = LR / (sqrtf(param_mom[index]) + epsilon);
+  for (int i = threadIdx.x; i < block_size; i += blockDim.x) {
+    float x_ij = 0.0;
+    for (int dup_id = 0; dup_id < num_dup; dup_id++) {
+      int group = sorted_seg_id_data[sorted_linear_indice_id + dup_id];
+      x_ij += grad[group * block_size + i];
+    }
+    const size_t paramIdx = index * block_size + i; // index for param
+    x_ij += weight_decay * param[paramIdx];
+    float param_new = param[paramIdx] + x_ij * step;
+    param[paramIdx] = param_new;
   }
 }
 
@@ -241,8 +356,8 @@
                                                         // (offsets for the
                                                         // segments)
         int N, // number of rows (hash size) of embedding table
-        int post, // embedding dimension size
-        int len_length, // number of segments
+        int block_size, // embedding dimension size
+        int num_lengths, // number of segments
         const float epsilon,
         TParam* param,
         T* param_mom,
@@ -253,7 +368,7 @@
         const float* lr,
         float weight_decay = 0.f) {
   const float LR = lr[0];
-  // len_length blocks, each block process one segment
+  // num_lengths blocks, each block process one segment
   int group = blockIdx.x; // the group-th segment
   int start = group == 0
       ? 0
@@ -265,11 +380,10 @@
   // TODO: Tuning NumThreads for w_grad
   typedef cub::BlockReduce<float, NumThreads> BlockReduce;
   __shared__ typename BlockReduce::TempStorage temp_storage;
-  int valid = min(post, blockDim.x);
+  int valid = min(block_size, blockDim.x);
 
   // for avg_square_weight. Can we reuse temp_storage
   __shared__ typename BlockReduce::TempStorage temp_storage2;
-  // Why do we need to add typename here?
 
   // TODO(jianyuhuang): parallelize this outer loop
   for (int line = start; line < end; ++line) {
@@ -282,15 +396,15 @@
     float sum_squares = 0.0;
     __shared__ float row_sum_squares_avg;
 
-    for (int i = threadIdx.x; i < post; i += blockDim.x) {
-      const float x_ij =
-          grad[group * post + i] + weight_decay * param[index * post + i];
+    for (int i = threadIdx.x; i < block_size; i += blockDim.x) {
+      const float x_ij = grad[group * block_size + i] +
+          weight_decay * param[index * block_size + i];
       sum_squares += x_ij * x_ij;
     }
     float reduce_result = BlockReduce(temp_storage2).Sum(sum_squares, valid);
 
     if (threadIdx.x == 0) {
-      row_sum_squares_avg = reduce_result / static_cast<float>(post);
+      row_sum_squares_avg = reduce_result / static_cast<float>(block_size);
       param_mom[index] +=
           static_cast<T>(row_sum_squares_avg * in_weight_temp * in_weight_temp);
     }
@@ -299,9 +413,9 @@
     // update param
     float step = LR / (sqrtf(param_mom[index]) + epsilon);
 
-    for (int i = threadIdx.x; i < post; i += blockDim.x) {
-      const size_t gradIdx = group * post + i; // index for in_grad
-      const size_t paramIdx = index * post + i; // index for param
+    for (int i = threadIdx.x; i < block_size; i += blockDim.x) {
+      const size_t gradIdx = group * block_size + i; // index for in_grad
+      const size_t paramIdx = index * block_size + i; // index for param
       // TODO: trying to reduce the variable number (common subexpression
       // elimination).
       auto in_grad_temp = grad[gradIdx];
@@ -385,13 +499,13 @@
         " Input Moment size: ",
         Input(MOMENT_1).numel());
 
-    const int len_length = lengthsInput.dim(0);
+    const int num_lengths = lengthsInput.dim(0);
     CAFFE_ENFORCE(segmentGradsInput.dim() > 0);
-    CAFFE_ENFORCE(len_length == segmentGradsInput.dim(0));
+    CAFFE_ENFORCE(num_lengths == segmentGradsInput.dim(0));
 
     int output_0dim = indicesInput.dim(0);
 
-    if (len_length <= 0) {
+    if (num_lengths <= 0) {
       // return early to avoid invalid empty kernel
       return true;
     }
@@ -399,7 +513,7 @@
     inclusive_scan_length_buffer_.ResizeLike(lengthsInput);
     inclusive_scan_wrapper(
         lengthsInput.template data<int>(),
-        len_length,
+        num_lengths,
         &inclusive_scan_buffer_,
         &inclusive_scan_length_buffer_,
         &context_);
@@ -415,26 +529,24 @@
     auto* momentOut = Output(OUTPUT_MOMENT_1)->template mutable_data<TParam>();
 
     int N = output_0dim;
-    int post = segmentGradsInput.size_from_dim(1);
+    int block_size = segmentGradsInput.size_from_dim(1);
 
     auto maxThreads =
         GetDeviceProperty(CaffeCudaGetDevice()).maxThreadsPerBlock;
 
-    if (post <= maxThreads) {
-      int multiple = std::min(maxThreads / post, SEGREDUCE_MINBLOCKS);
-      dim3 block(post, multiple);
-
+    if (block_size <= maxThreads) {
+      int multiple = std::min(maxThreads / block_size, SEGREDUCE_MINBLOCKS);
+      dim3 block(block_size, multiple);
       // calling cuda kernel with ExactBlock = true
-      // T should be rename as TGRAD ?
       sparse_adagrad_fused_length_sum_gradient_kernel<
           IndexType,
           TParam,
           T,
-          true><<<len_length, block, 0, context_.cuda_stream()>>>(
+          true><<<num_lengths, block, 0, context_.cuda_stream()>>>(
           prefix_sum_length_data,
           N,
-          post,
-          len_length,
+          block_size,
+          num_lengths,
           epsilon_,
           paramOut,
           momentOut,
@@ -448,11 +560,11 @@
           IndexType,
           TParam,
           T,
-          false><<<len_length, maxThreads, 0, context_.cuda_stream()>>>(
+          false><<<num_lengths, maxThreads, 0, context_.cuda_stream()>>>(
           prefix_sum_length_data,
           N,
-          post,
-          len_length,
+          block_size,
+          num_lengths,
           epsilon_,
           paramOut,
           momentOut,
@@ -465,7 +577,7 @@
   }
 
  private:
-  // menber field to manage memory
+  // member field to manage memory
   Tensor inclusive_scan_buffer_{CUDA};
   Tensor inclusive_scan_length_buffer_{CUDA};
 
@@ -541,9 +653,9 @@
         " Input Moment size: ",
         Input(MOMENT_1).numel());
 
-    const int len_length = lengthsInput.dim(0);
+    const int num_lengths = lengthsInput.dim(0);
     CAFFE_ENFORCE(segmentGradsInput.dim() > 0);
-    CAFFE_ENFORCE(len_length == segmentGradsInput.dim(0));
+    CAFFE_ENFORCE(num_lengths == segmentGradsInput.dim(0));
 
     int output_0dim = indicesInput.dim(0);
     auto* weightGradsOutput =
@@ -551,7 +663,7 @@
 
     T* out_weight_grads = weightGradsOutput->template mutable_data<T>();
 
-    if (len_length <= 0) {
+    if (num_lengths <= 0) {
       // return early to avoid invalid empty kernel
       return true;
     }
@@ -559,7 +671,7 @@
     inclusive_scan_length_buffer_.ResizeLike(lengthsInput);
     inclusive_scan_wrapper(
         lengthsInput.template data<int>(),
-        len_length,
+        num_lengths,
         &inclusive_scan_buffer_,
         &inclusive_scan_length_buffer_,
         &context_);
@@ -576,21 +688,21 @@
     auto* momentOut = Output(OUTPUT_MOMENT_1)->template mutable_data<TParam>();
 
     int N = output_0dim;
-    int post = segmentGradsInput.size_from_dim(1);
+    int block_size = segmentGradsInput.size_from_dim(1);
 
     auto maxThreads =
         GetDeviceProperty(CaffeCudaGetDevice()).maxThreadsPerBlock;
 
-    if (post > 128) {
+    if (block_size > 128) {
       sparse_adagrad_fused_length_weighted_sum_gradient_kernel<
           IndexType,
           TParam,
           T,
-          512><<<len_length, 512, 0, context_.cuda_stream()>>>(
+          512><<<num_lengths, 512, 0, context_.cuda_stream()>>>(
           prefix_sum_length_data,
           N,
-          post,
-          len_length,
+          block_size,
+          num_lengths,
           epsilon_,
           paramOut,
           momentOut,
@@ -600,16 +712,16 @@
           out_weight_grads,
           lr,
           weight_decay_);
-    } else if (post > 64) {
+    } else if (block_size > 64) {
       sparse_adagrad_fused_length_weighted_sum_gradient_kernel<
           IndexType,
           TParam,
           T,
-          128><<<len_length, 128, 0, context_.cuda_stream()>>>(
+          128><<<num_lengths, 128, 0, context_.cuda_stream()>>>(
           prefix_sum_length_data,
           N,
-          post,
-          len_length,
+          block_size,
+          num_lengths,
           epsilon_,
           paramOut,
           momentOut,
@@ -619,16 +731,16 @@
           out_weight_grads,
           lr,
           weight_decay_);
-    } else if (post > 32) {
+    } else if (block_size > 32) {
       sparse_adagrad_fused_length_weighted_sum_gradient_kernel<
           IndexType,
           TParam,
           T,
-          64><<<len_length, 64, 0, context_.cuda_stream()>>>(
+          64><<<num_lengths, 64, 0, context_.cuda_stream()>>>(
           prefix_sum_length_data,
           N,
-          post,
-          len_length,
+          block_size,
+          num_lengths,
           epsilon_,
           paramOut,
           momentOut,
@@ -643,11 +755,11 @@
           IndexType,
           TParam,
           T,
-          32><<<len_length, 32, 0, context_.cuda_stream()>>>(
+          32><<<num_lengths, 32, 0, context_.cuda_stream()>>>(
           prefix_sum_length_data,
           N,
-          post,
-          len_length,
+          block_size,
+          num_lengths,
           epsilon_,
           paramOut,
           momentOut,
@@ -662,7 +774,7 @@
   }
 
  private:
-  // menber field to manage memory
+  // member field to manage memory
   Tensor inclusive_scan_buffer_{CUDA};
   Tensor inclusive_scan_length_buffer_{CUDA};
 
@@ -683,6 +795,9 @@
       Workspace* ws)
       : Operator<Context>(operator_def, ws),
         epsilon_(this->template GetSingleArgument<float>("epsilon", 1e-5f)),
+        round_option_((roundOption)this->template GetSingleArgument<int>(
+            "round_option",
+            NEAREST)),
         weight_decay_(
             this->template GetSingleArgument<float>("weight_decay", 0.f)) {
     VLOG(1) << "gradient optimization operator in use: "
@@ -734,13 +849,13 @@
         " Input Moment size: ",
         Input(MOMENT_1).dim(0));
 
-    const int len_length = lengthsInput.dim(0);
+    const int num_lengths = lengthsInput.dim(0);
     CAFFE_ENFORCE(segmentGradsInput.dim() > 0);
-    CAFFE_ENFORCE(len_length == segmentGradsInput.dim(0));
+    CAFFE_ENFORCE(num_lengths == segmentGradsInput.dim(0));
 
     int output_0dim = indicesInput.dim(0);
 
-    if (len_length <= 0) {
+    if (num_lengths <= 0) {
       // return early to avoid invalid empty kernel
       return true;
     }
@@ -748,7 +863,7 @@
     inclusive_scan_length_buffer_.ResizeLike(lengthsInput);
     inclusive_scan_wrapper(
         lengthsInput.template data<int>(),
-        len_length,
+        num_lengths,
         &inclusive_scan_buffer_,
         &inclusive_scan_length_buffer_,
         &context_);
@@ -764,57 +879,21 @@
     auto* momentOut = Output(OUTPUT_MOMENT_1)->template mutable_data<T>();
 
     int N = output_0dim;
-    int post = segmentGradsInput.size_from_dim(1);
+    int block_size = segmentGradsInput.size_from_dim(1);
 
     auto maxThreads =
         GetDeviceProperty(CaffeCudaGetDevice()).maxThreadsPerBlock;
-
-    if (post <= maxThreads / 2 && post % 32 == 0) {
+    ulong2 seed;
+
+    // 0: nearest rounding
+    // 1: stochastic rounding
+    if (round_option_) {
+      seed.x = default_rng_seed_val;
+      seed.y = maxThreads * block_size;
+    }
+    if (block_size <= maxThreads / 2 && block_size % 32 == 0) {
       // Fast path when the embedding dimension is a multiple of 32, using
       // WarpReduce.
-<<<<<<< HEAD
-      int multiple = std::min(maxThreads / post, SEGREDUCE_MINBLOCKS);
-      dim3 block(post, multiple);
-
-      rowwise_sparse_adagrad_fused_length_sum_gradient_kernel<
-          IndexType,
-          TParam,
-          T,
-          true><<<len_length, block, 0, context_.cuda_stream()>>>(
-          prefix_sum_length_data,
-          N,
-          post,
-          len_length,
-          epsilon_,
-          paramOut,
-          momentOut,
-          indices,
-          grad,
-          lr,
-          weight_decay_);
-    } else {
-      rowwise_sparse_adagrad_fused_length_sum_gradient_kernel<
-          IndexType,
-          TParam,
-          T,
-          false>
-          <<<len_length,
-             std::min(maxThreads, post),
-             0,
-             context_.cuda_stream()>>>(
-              prefix_sum_length_data,
-              N,
-              post,
-              len_length,
-              epsilon_,
-              paramOut,
-              momentOut,
-              indices,
-              grad,
-              lr,
-              weight_decay_);
-    }
-=======
       int multiple = std::min(maxThreads / block_size, SEGREDUCE_MINBLOCKS);
       dim3 block(block_size, multiple);
       if (round_option_) {
@@ -1065,15 +1144,19 @@
             sorted_seg_id_buffer_.template data<int>(),
             lr,
             weight_decay_);
->>>>>>> ca1b8ebb
 
     return true;
   }
 
  private:
-  // menber field to manage memory
+  // member field to manage memory
   Tensor inclusive_scan_buffer_{CUDA};
   Tensor inclusive_scan_length_buffer_{CUDA};
+
+  Tensor sort_buffer_{CUDA};
+  Tensor sorted_linear_ind_buffer_{CUDA};
+  Tensor seg_id_buffer_{CUDA};
+  Tensor sorted_seg_id_buffer_{CUDA};
 
  protected:
   T epsilon_;
@@ -1147,9 +1230,9 @@
         " Input Moment size: ",
         Input(MOMENT_1).dim(0));
 
-    const int len_length = lengthsInput.dim(0);
+    const int num_lengths = lengthsInput.dim(0);
     CAFFE_ENFORCE(segmentGradsInput.dim() > 0);
-    CAFFE_ENFORCE(len_length == segmentGradsInput.dim(0));
+    CAFFE_ENFORCE(num_lengths == segmentGradsInput.dim(0));
 
     int output_0dim = indicesInput.dim(0);
     auto* weightGradsOutput =
@@ -1157,7 +1240,7 @@
 
     T* out_weight_grads = weightGradsOutput->template mutable_data<T>();
 
-    if (len_length <= 0) {
+    if (num_lengths <= 0) {
       // return early to avoid invalid empty kernel
       return true;
     }
@@ -1165,7 +1248,7 @@
     inclusive_scan_length_buffer_.ResizeLike(lengthsInput);
     inclusive_scan_wrapper(
         lengthsInput.template data<int>(),
-        len_length,
+        num_lengths,
         &inclusive_scan_buffer_,
         &inclusive_scan_length_buffer_,
         &context_);
@@ -1182,21 +1265,21 @@
     auto* momentOut = Output(OUTPUT_MOMENT_1)->template mutable_data<T>();
 
     int N = output_0dim;
-    int post = segmentGradsInput.size_from_dim(1);
+    int block_size = segmentGradsInput.size_from_dim(1);
 
     auto maxThreads =
         GetDeviceProperty(CaffeCudaGetDevice()).maxThreadsPerBlock;
 
-    if (post > 128) {
+    if (block_size > 128) {
       rowwise_sparse_adagrad_fused_length_weighted_sum_gradient_kernel<
           IndexType,
           TParam,
           T,
-          512><<<len_length, 512, 0, context_.cuda_stream()>>>(
+          512><<<num_lengths, 512, 0, context_.cuda_stream()>>>(
           prefix_sum_length_data,
           N,
-          post,
-          len_length,
+          block_size,
+          num_lengths,
           epsilon_,
           paramOut,
           momentOut,
@@ -1206,16 +1289,16 @@
           out_weight_grads,
           lr,
           weight_decay_);
-    } else if (post > 64) {
+    } else if (block_size > 64) {
       rowwise_sparse_adagrad_fused_length_weighted_sum_gradient_kernel<
           IndexType,
           TParam,
           T,
-          128><<<len_length, 128, 0, context_.cuda_stream()>>>(
+          128><<<num_lengths, 128, 0, context_.cuda_stream()>>>(
           prefix_sum_length_data,
           N,
-          post,
-          len_length,
+          block_size,
+          num_lengths,
           epsilon_,
           paramOut,
           momentOut,
@@ -1225,16 +1308,16 @@
           out_weight_grads,
           lr,
           weight_decay_);
-    } else if (post > 32) {
+    } else if (block_size > 32) {
       rowwise_sparse_adagrad_fused_length_weighted_sum_gradient_kernel<
           IndexType,
           TParam,
           T,
-          64><<<len_length, 64, 0, context_.cuda_stream()>>>(
+          64><<<num_lengths, 64, 0, context_.cuda_stream()>>>(
           prefix_sum_length_data,
           N,
-          post,
-          len_length,
+          block_size,
+          num_lengths,
           epsilon_,
           paramOut,
           momentOut,
@@ -1249,11 +1332,11 @@
           IndexType,
           TParam,
           T,
-          32><<<len_length, 32, 0, context_.cuda_stream()>>>(
+          32><<<num_lengths, 32, 0, context_.cuda_stream()>>>(
           prefix_sum_length_data,
           N,
-          post,
-          len_length,
+          block_size,
+          num_lengths,
           epsilon_,
           paramOut,
           momentOut,
@@ -1269,7 +1352,7 @@
   }
 
  private:
-  // menber field to manage memory
+  // member field to manage memory
   Tensor inclusive_scan_buffer_{CUDA};
   Tensor inclusive_scan_length_buffer_{CUDA};
 
@@ -1286,6 +1369,12 @@
 // CPU implementation.
 REGISTER_CUDA_OPERATOR(
     SparseAdagradFusedWithSparseLengthsSumGradient,
+    CUDASparseAdagradFusedWithSparseLengthsSumGradientOp<
+        float,
+        int,
+        CUDAContext>);
+REGISTER_CUDA_OPERATOR(
+    SparseAdagradFusedWithSparseLengthsSumGradientApprox,
     CUDASparseAdagradFusedWithSparseLengthsSumGradientOp<
         float,
         int,
@@ -1305,6 +1394,12 @@
 
 REGISTER_CUDA_OPERATOR(
     RowWiseSparseAdagradFusedWithSparseLengthsSumGradient,
+    CUDARowWiseSparseAdagradFusedWithSparseLengthsSumGradientExactOp<
+        float,
+        int,
+        CUDAContext>);
+REGISTER_CUDA_OPERATOR(
+    RowWiseSparseAdagradFusedWithSparseLengthsSumGradientApprox,
     CUDARowWiseSparseAdagradFusedWithSparseLengthsSumGradientOp<
         float,
         int,
