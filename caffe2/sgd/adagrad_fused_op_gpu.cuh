#pragma once

#include <cub/block/block_reduce.cuh>
#include <cub/device/device_reduce.cuh>
#include <cub/device/device_scan.cuh>

#include "caffe2/core/common_gpu.h"
#include "caffe2/core/context_gpu.h"
#include "caffe2/core/operator.h"

#ifdef __HIP_PLATFORM_HCC__
#define SEGREDUCE_MINBLOCKS 8
#else
#define SEGREDUCE_MINBLOCKS 16
#endif

namespace caffe2 {

template <typename srcType, typename dstType>
inline __device__ dstType convertPrecisionToPrecision(srcType param) {
  return param;
}

template <>
inline __device__ float convertPrecisionToPrecision<at::Half, float>(at::Half param) {
  return __half2float(param);
}

template <>
inline __device__ at::Half convertPrecisionToPrecision<float, at::Half>(float param) {
  return __float2half(param);
}


static inline __device__ void gpuAtomicAdd(float* address, float val) {
  atomicAdd(address, val);
}

static inline __device__ void gpuAtomicAdd(c10::Half* address, c10::Half val) {
#if (                         \
    (CUDA_VERSION < 10000) || \
    (defined(__CUDA_ARCH__) && (__CUDA_ARCH__ < 700)))
  unsigned int* address_as_ui =
      (unsigned int*)((char*)address - ((size_t)address & 2));
  unsigned int old = *address_as_ui;
  unsigned int assumed;

  do {
    assumed = old;
    at::Half hsum;
    hsum.x = (size_t)address & 2 ? (old >> 16) : (old & 0xffff);
    hsum = hsum + val;
    old = (size_t)address & 2 ? (old & 0xffff) | (hsum.x << 16)
                              : (old & 0xffff0000) | hsum.x;
    old = atomicCAS(address_as_ui, assumed, old);
  } while (assumed != old);
#else
  atomicAdd(reinterpret_cast<__half*>(address), val);
#endif
}

template <typename SIndex, typename TParam, typename T, bool ExactBlock = false>
#ifdef __HIP_PLATFORM_HCC__
C10_LAUNCH_BOUNDS_2(1024, SEGREDUCE_MINBLOCKS)
#endif
__global__ void rowwise_sparse_adagrad_fused_length_sum_gradient_kernel(
    const int* __restrict__ prefix_sum_length_data, // prefix of lengths
                                                    // (offsets for the
                                                    // segments)
<<<<<<< HEAD
    int N, // number of rows (hash size) of embedding table
    int post, // embedding dimension size
    int len_length, // number of segments
=======
    int num_indices, // size of the indices array
    int block_size, // embedding dimension size
    int num_lengths, // number of segments
>>>>>>> ca1b8ebb
    const float epsilon,
    TParam* param,
    T* param_mom,
    const SIndex* indices,
    const T* __restrict__ grad,
    const float* lr,
    float weight_decay = 0.f) {
  const float LR = lr[0];
  // len_length blocks, each block process one segment
  int group = blockIdx.x; // the group-th segment
  int start = group == 0
      ? 0
      : prefix_sum_length_data[group - 1]; // start offset of the segment
  int end = prefix_sum_length_data[group]; // end offset of the segment
  CUDA_KERNEL_ASSERT(start <= num_indices);
  CUDA_KERNEL_ASSERT(end <= num_indices);

  if (ExactBlock) {
    // Specialize WarpReduce for type float
    typedef cub::WarpReduce<float> WarpReduce;
    // Allocate WarpReduce shared memory for 32 warps, 1024 / 32 = 32
    __shared__ typename WarpReduce::TempStorage temp_storage[32];

    const size_t gradIdx = group * post + threadIdx.x; // index for grad
    for (int line = start + threadIdx.y; line < end; line += blockDim.y) {
      // line: the idx in the indices
      // threadIdx.x: index in the embedding dimension
      const SIndex index =
          indices[line]; // the index-th row in the embedding table
      float sum_squares = 0.0;
      __shared__ float row_sum_squares_avg;

      // post == blockDim.x
      const size_t paramIdx = index * post + threadIdx.x; // index for param
      const float x_ij = grad[gradIdx] + weight_decay * convertPrecisionToPrecision<TParam, float>(param[paramIdx]);
      sum_squares += x_ij * x_ij;

      // Return the warp-wide sums to each lane0 (threads 0, 32, 64, 96, ...)
      int warp_id = (threadIdx.y * blockDim.x + threadIdx.x) / 32;
      float reduce_result = WarpReduce(temp_storage[warp_id]).Sum(sum_squares);

      if ((threadIdx.y * blockDim.x + threadIdx.x) % 32 == 0) {
        row_sum_squares_avg = reduce_result / static_cast<float>(post);
        // AtomicAdd when the embedding dim is larger than 32.
        // param_mom[index] += row_sum_squares_avg;
        gpuAtomicAdd(&param_mom[index], static_cast<T>(row_sum_squares_avg));
      }
      __syncthreads();

      // update param
      float step = LR / (sqrtf(param_mom[index]) + epsilon);
      param[paramIdx] = convertPrecisionToPrecision<float, TParam>(convertPrecisionToPrecision<TParam, float>(param[paramIdx]) + x_ij * step);
    }
  } else {
    // TODO: Tuning NumThreads for sum_squares
    typedef cub::BlockReduce<float, CAFFE_CUDA_NUM_THREADS> BlockReduce;
    __shared__ BlockReduce::TempStorage temp_storage;
    int valid = min(post, blockDim.x);

    for (int line = start; line < end; ++line) {
      // line: the idx in the indices
      const SIndex index = indices[line]; // the index row in the embedding
      float sum_squares = 0.0;
      __shared__ float row_sum_squares_avg;

      for (int i = threadIdx.x; i < post; i += blockDim.x) {
        // i: index in the embedding dimension
        const float x_ij =
            grad[group * post + i] + weight_decay * convertPrecisionToPrecision<TParam, float>(param[index * post + i]);
        sum_squares += x_ij * x_ij;
      }
      float reduce_result = BlockReduce(temp_storage).Sum(sum_squares, valid);

      if (threadIdx.x == 0) {
        row_sum_squares_avg = reduce_result / static_cast<float>(post);
        float mom_new = param_mom[index] + static_cast<T>(row_sum_squares_avg);
        param_mom[index] = mom_new;
      }
      __syncthreads();

      // update param
      float step = LR / (sqrtf(param_mom[index]) + epsilon);
      for (int i = threadIdx.x; i < post; i += blockDim.x) {
        size_t paramIdx = index * post + i; // index for param
        float x_ij = grad[group * post + i] + weight_decay * param[paramIdx];
        float param_new = convertPrecisionToPrecision<TParam, float>(param[paramIdx]) + x_ij * step;
        // float param_new1 = param[paramIdx];
        // printf("step %f, x_ij %f", step, x_ij);
        param[paramIdx] = convertPrecisionToPrecision<float, TParam>(param_new);
      }
    }
  }
}

} // namespace caffe2<|MERGE_RESOLUTION|>--- conflicted
+++ resolved
@@ -3,6 +3,7 @@
 #include <cub/block/block_reduce.cuh>
 #include <cub/device/device_reduce.cuh>
 #include <cub/device/device_scan.cuh>
+#include <curand_kernel.h>
 
 #include "caffe2/core/common_gpu.h"
 #include "caffe2/core/context_gpu.h"
@@ -14,23 +15,59 @@
 #define SEGREDUCE_MINBLOCKS 16
 #endif
 
+
 namespace caffe2 {
 
-template <typename srcType, typename dstType>
-inline __device__ dstType convertPrecisionToPrecision(srcType param) {
-  return param;
-}
-
-template <>
-inline __device__ float convertPrecisionToPrecision<at::Half, float>(at::Half param) {
+enum roundOption : int { NEAREST = 0, STOCHASTIC = 1 };
+
+template <typename srcType, typename dstType, roundOption roundOpt>
+class randFactor {
+ public:
+  curandStatePhilox4_32_10_t state;
+  inline __device__ randFactor(ulong2 seed, int thread_id) {}
+  inline __device__ dstType convertTypeFromSrcToDest(srcType param) {
+    return param;
+  }
+  inline __device__ srcType convertTypeFromDestToSrc(dstType param) {
+    return param;
+  }
+};
+
+template <>
+inline __device__ randFactor<float, at::Half, STOCHASTIC>::randFactor(
+    ulong2 seed,
+    int thread_id) {
+  curand_init(seed.x, thread_id, seed.y, &state);
+}
+
+template <>
+inline __device__ at::Half
+randFactor<float, at::Half, NEAREST>::convertTypeFromSrcToDest(float param) {
+  return __float2half(param);
+}
+
+template <>
+inline __device__ at::Half
+randFactor<float, at::Half, STOCHASTIC>::convertTypeFromSrcToDest(float param) {
+  uint8_t rand = curand(&state) >> 24;
+  unsigned w_int = __float_as_uint(param);
+  unsigned assmebles = (w_int & 0xff800000) | (rand << 5);
+  unsigned subtract = (w_int & 0xff800000);
+  float assmeble_float = __uint_as_float(assmebles) - __uint_as_float(subtract);
+  return __float2half_rz(param + assmeble_float);
+}
+
+template <>
+inline __device__ float
+randFactor<float, at::Half, STOCHASTIC>::convertTypeFromDestToSrc(at::Half param) {
   return __half2float(param);
 }
 
 template <>
-inline __device__ at::Half convertPrecisionToPrecision<float, at::Half>(float param) {
-  return __float2half(param);
-}
-
+inline __device__ float
+randFactor<float, at::Half, NEAREST>::convertTypeFromDestToSrc(at::Half param) {
+  return __half2float(param);
+}
 
 static inline __device__ void gpuAtomicAdd(float* address, float val) {
   atomicAdd(address, val);
@@ -59,7 +96,7 @@
 #endif
 }
 
-template <typename SIndex, typename TParam, typename T, bool ExactBlock = false>
+template <typename SIndex, typename TParam, typename T, bool ExactBlock = false, roundOption roundOpt = NEAREST>
 #ifdef __HIP_PLATFORM_HCC__
 C10_LAUNCH_BOUNDS_2(1024, SEGREDUCE_MINBLOCKS)
 #endif
@@ -67,24 +104,19 @@
     const int* __restrict__ prefix_sum_length_data, // prefix of lengths
                                                     // (offsets for the
                                                     // segments)
-<<<<<<< HEAD
-    int N, // number of rows (hash size) of embedding table
-    int post, // embedding dimension size
-    int len_length, // number of segments
-=======
     int num_indices, // size of the indices array
     int block_size, // embedding dimension size
     int num_lengths, // number of segments
->>>>>>> ca1b8ebb
     const float epsilon,
     TParam* param,
     T* param_mom,
     const SIndex* indices,
     const T* __restrict__ grad,
     const float* lr,
+    ulong2 seed,
     float weight_decay = 0.f) {
   const float LR = lr[0];
-  // len_length blocks, each block process one segment
+  // num_lengths blocks, each block process one segment
   int group = blockIdx.x; // the group-th segment
   int start = group == 0
       ? 0
@@ -93,13 +125,18 @@
   CUDA_KERNEL_ASSERT(start <= num_indices);
   CUDA_KERNEL_ASSERT(end <= num_indices);
 
+  class randFactor<TParam, T, roundOpt> rand_factor(
+      seed,
+      blockIdx.x * blockDim.x * blockDim.y + threadIdx.y * blockDim.x +
+          threadIdx.x);
+
   if (ExactBlock) {
     // Specialize WarpReduce for type float
     typedef cub::WarpReduce<float> WarpReduce;
     // Allocate WarpReduce shared memory for 32 warps, 1024 / 32 = 32
     __shared__ typename WarpReduce::TempStorage temp_storage[32];
 
-    const size_t gradIdx = group * post + threadIdx.x; // index for grad
+    const size_t gradIdx = group * block_size + threadIdx.x; // index for grad
     for (int line = start + threadIdx.y; line < end; line += blockDim.y) {
       // line: the idx in the indices
       // threadIdx.x: index in the embedding dimension
@@ -108,9 +145,11 @@
       float sum_squares = 0.0;
       __shared__ float row_sum_squares_avg;
 
-      // post == blockDim.x
-      const size_t paramIdx = index * post + threadIdx.x; // index for param
-      const float x_ij = grad[gradIdx] + weight_decay * convertPrecisionToPrecision<TParam, float>(param[paramIdx]);
+      // block_size == blockDim.x
+      const size_t paramIdx =
+          index * block_size + threadIdx.x; // index for param
+      const float x_ij = grad[gradIdx] +
+          weight_decay * rand_factor.convertTypeFromSrcToDest(param[paramIdx]);
       sum_squares += x_ij * x_ij;
 
       // Return the warp-wide sums to each lane0 (threads 0, 32, 64, 96, ...)
@@ -118,7 +157,7 @@
       float reduce_result = WarpReduce(temp_storage[warp_id]).Sum(sum_squares);
 
       if ((threadIdx.y * blockDim.x + threadIdx.x) % 32 == 0) {
-        row_sum_squares_avg = reduce_result / static_cast<float>(post);
+        row_sum_squares_avg = reduce_result / static_cast<float>(block_size);
         // AtomicAdd when the embedding dim is larger than 32.
         // param_mom[index] += row_sum_squares_avg;
         gpuAtomicAdd(&param_mom[index], static_cast<T>(row_sum_squares_avg));
@@ -127,13 +166,14 @@
 
       // update param
       float step = LR / (sqrtf(param_mom[index]) + epsilon);
-      param[paramIdx] = convertPrecisionToPrecision<float, TParam>(convertPrecisionToPrecision<TParam, float>(param[paramIdx]) + x_ij * step);
+      param[paramIdx] = rand_factor.convertTypeFromDestToSrc(
+          rand_factor.convertTypeFromSrcToDest(param[paramIdx]) + x_ij * step);
     }
   } else {
     // TODO: Tuning NumThreads for sum_squares
     typedef cub::BlockReduce<float, CAFFE_CUDA_NUM_THREADS> BlockReduce;
     __shared__ BlockReduce::TempStorage temp_storage;
-    int valid = min(post, blockDim.x);
+    int valid = min(block_size, blockDim.x);
 
     for (int line = start; line < end; ++line) {
       // line: the idx in the indices
@@ -141,16 +181,17 @@
       float sum_squares = 0.0;
       __shared__ float row_sum_squares_avg;
 
-      for (int i = threadIdx.x; i < post; i += blockDim.x) {
+      for (int i = threadIdx.x; i < block_size; i += blockDim.x) {
         // i: index in the embedding dimension
-        const float x_ij =
-            grad[group * post + i] + weight_decay * convertPrecisionToPrecision<TParam, float>(param[index * post + i]);
+        const float x_ij = grad[group * block_size + i] +
+            weight_decay *
+                rand_factor.convertTypeFromSrcToDest(param[index * block_size + i]);
         sum_squares += x_ij * x_ij;
       }
       float reduce_result = BlockReduce(temp_storage).Sum(sum_squares, valid);
 
       if (threadIdx.x == 0) {
-        row_sum_squares_avg = reduce_result / static_cast<float>(post);
+        row_sum_squares_avg = reduce_result / static_cast<float>(block_size);
         float mom_new = param_mom[index] + static_cast<T>(row_sum_squares_avg);
         param_mom[index] = mom_new;
       }
@@ -158,13 +199,16 @@
 
       // update param
       float step = LR / (sqrtf(param_mom[index]) + epsilon);
-      for (int i = threadIdx.x; i < post; i += blockDim.x) {
-        size_t paramIdx = index * post + i; // index for param
-        float x_ij = grad[group * post + i] + weight_decay * param[paramIdx];
-        float param_new = convertPrecisionToPrecision<TParam, float>(param[paramIdx]) + x_ij * step;
+      for (int i = threadIdx.x; i < block_size; i += blockDim.x) {
+        size_t paramIdx = index * block_size + i; // index for param
+        float x_ij = grad[group * block_size + i] +
+            weight_decay *
+                rand_factor.convertTypeFromSrcToDest(param[paramIdx]);
+        float param_new =
+            rand_factor.convertTypeFromSrcToDest(param[paramIdx]) + x_ij * step;
         // float param_new1 = param[paramIdx];
         // printf("step %f, x_ij %f", step, x_ij);
-        param[paramIdx] = convertPrecisionToPrecision<float, TParam>(param_new);
+        param[paramIdx] = rand_factor.convertTypeFromDestToSrc(param_new);
       }
     }
   }
