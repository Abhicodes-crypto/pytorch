--- conflicted
+++ resolved
@@ -237,12 +237,8 @@
 
       return std::move(*this).kernel(
         std::move(dispatch_key),
-<<<<<<< HEAD
-        KernelFunction::makeFromUnboxedFunction(TORCH_FN(kernel_func)),
+        KernelFunction::makeFromUnboxedFunction(CompileTimeFunctionPointer<FuncType, kernel_func>()),
         impl::CppSignature::make<FuncType>(),
-=======
-        KernelFunction::makeFromUnboxedFunction(CompileTimeFunctionPointer<FuncType, kernel_func>()),
->>>>>>> 280ffe90
         // TODO Do schema inference without relying on WrapFunctionIntoFunctor
         detail::inferFunctionSchemaFromFunctor<typename impl::WrapFunctionIntoFunctor<CompileTimeFunctionPointer<FuncType, kernel_func>>::type>()
       );
