#include <ATen/ATen.h>
#include <torch/library.h>
#include <ATen/native/TensorIterator.h>
#include <ATen/native/cpu/Loops.h>
#include <ATen/native/quantized/cpu/quantized_ops.h>
#include <ATen/quantized/Quantizer.h>

#include <algorithm>

namespace at {
namespace native {

DEFINE_DISPATCH(qmul_relu_stub);
DEFINE_DISPATCH(qmul_stub);

namespace {

inline void check_inputs(const Tensor& qa, const Tensor& qb) {
  TORCH_CHECK(qa.qscheme() == kPerTensorAffine,
              "Only per tensor quantization is supported in Mul.");
  TORCH_CHECK(qa.scalar_type() == qb.scalar_type(),
              "Mul operands should have same data type.");
  TORCH_CHECK(qa.qscheme() == qb.qscheme(),
              "Both inputs to Mul must have the same quantization shceme.");
}

// Note: out is assumed to be the same size as self and other.
// Note: Multiplication is only supported when self, other, out are of the same
//       dtype.
template <bool ReLUFused = false>
Tensor _mul_out(Tensor& out, const Tensor& self, const Tensor& other) {
  if (ReLUFused) {
    qmul_relu_stub(self.device().type(), out, self, other);
  } else {
    qmul_stub(self.device().type(), out, self, other);
  }
  return out;
}

template <bool ReLUFused = false>
Tensor _mul_scalar_out(Tensor& out, const Tensor& self, Scalar other) {
  int64_t self_zero_point = self.q_zero_point();
  double self_scale = self.q_scale();
  double other_val = other.toDouble();

  double scale_prime;
  int64_t zero_point_prime;

  AT_DISPATCH_QINT_TYPES(out.scalar_type(), "qmul_scalar", [&]() {
    int64_t q_min = std::numeric_limits<underlying_t>::min();
    int64_t q_max = std::numeric_limits<underlying_t>::max();

    if (other_val > 0.0) {
      scale_prime = other_val * self_scale;
      zero_point_prime = self_zero_point;

      if (ReLUFused) {
        qrelu_stub(self.device().type(), self, out);
      } else {
        out.copy_(self);
      }
      out.set_quantizer_(make_per_tensor_affine_quantizer(
          scale_prime, zero_point_prime, self.scalar_type()));
    } else if (other_val == 0.0) {
      scale_prime = 1.0;
      zero_point_prime = 0;

      // Strided "memset"
      // Set all values to 0
      auto iter = TensorIterator::unary_op(out, self);
      cpu_kernel_vec(
          iter,
          [&](scalar_t a) -> scalar_t { return scalar_t(0); },
          [&](Vec256<scalar_t> vec) -> Vec256<scalar_t> {
            return Vec256<scalar_t>(scalar_t(0));
          });
      out.set_quantizer_(make_per_tensor_affine_quantizer(
          scale_prime, zero_point_prime, self.scalar_type()));
    } else /* other_val < 0.0 */ {
      scale_prime = std::abs(other_val) * self_scale;
      zero_point_prime = q_max - (self_zero_point - q_min);

      // xq' = q_max + q_min - x_q
      auto iter = TensorIterator::unary_op(out, self);
      cpu_kernel(
          iter,
          [&](scalar_t a) -> scalar_t {
            a = scalar_t(underlying_t(q_max + q_min - a.val_));
            if (ReLUFused) {
              a = scalar_t(std::max(a.val_, underlying_t(zero_point_prime)));
            }
            return a;
          });
      out.set_quantizer_(make_per_tensor_affine_quantizer(
          scale_prime, zero_point_prime, self.scalar_type()));
    }
  });

  return out;
}

template <bool ReLUFused = false>
class QMul final {
 public:
  static Tensor run(Tensor qa, Tensor qb, double scale, int64_t zero_point) {
    check_inputs(qa, qb);
    auto qc = at::_empty_affine_quantized(
        qa.sizes(),
        at::device(kCPU).dtype(qa.scalar_type()),
        scale,
        zero_point,
        qa.suggest_memory_format());
    return _mul_out<ReLUFused>(qc, qa, qb);
  }
};

template <bool ReLUFused = false>
class QMulOut final {
 public:
  static Tensor run(at::Tensor qa, at::Tensor qb, Tensor out) {
    check_inputs(qa, qb);
    return _mul_out<ReLUFused>(out, qa, qb);
  }
};


template <bool ReLUFused = false>
class QMulScalar final {
 public:
  static Tensor run(Tensor qa, Scalar b) {
    TORCH_CHECK(qa.qscheme() == kPerTensorAffine ||
              qa.qscheme() == kPerTensorSymmetric,
              "Only per tensor quantization is supported in Mul.");
    auto qc = at::empty_like(qa, qa.suggest_memory_format());
    return _mul_scalar_out<ReLUFused>(qc, qa, b);
  }
};

template <bool ReLUFused = false>
class QMulScalarOut final {
 public:
  static Tensor run(Tensor qa, Scalar b, Tensor out) {
    check_inputs(qa, out);
    return _mul_scalar_out<ReLUFused>(out, qa, b);
  }
};

// `torch.jit.trace` will trace Scalar as Tensor
// This can be removed after broadcast is supported and
// all variations of `quantized::mul` is merged into `quantized::mul`
template <bool ReLUFused = false>
class QMulScalarTensor final {
 public:
  static Tensor run(Tensor qa, Tensor b) {
    TORCH_CHECK(qa.qscheme() == kPerTensorAffine ||
              qa.qscheme() == kPerTensorSymmetric,
              "Only per tensor quantization is suported in Mul.");
    auto qc = at::empty_like(qa, qa.suggest_memory_format());
    return _mul_scalar_out<ReLUFused>(qc, qa, b.item());
  }
};

// `torch.jit.trace` will trace Scalar as Tensor
// This can be removed after broadcast is supported and
// all variations of `quantized::mul` is merged into `quantized::mul`
template <bool ReLUFused = false>
class QMulScalarTensorOut final {
 public:
  static Tensor run(Tensor qa, Tensor b, Tensor out) {
    check_inputs(qa, out);
    return _mul_scalar_out<ReLUFused>(out, qa, b.item());
  }
};

TORCH_LIBRARY_IMPL(quantized, QuantizedCPU, m) {
<<<<<<< HEAD
  m.impl("mul",                 TORCH_FN(QMul</*ReLUFused=*/false>::run));
  m.impl("mul_relu",            TORCH_FN(QMul</*ReLUFused=*/true>::run));
  m.impl("mul_out",             TORCH_FN(QMulOut</*ReLUFused=*/false>::run));
  m.impl("mul_relu_out",        TORCH_FN(QMulOut</*ReLUFused=*/true>::run));
  m.impl("mul_scalar",          TORCH_FN(QMulScalar</*ReLUFused=*/false>::run));
  m.impl("mul_scalar_relu",     TORCH_FN(QMulScalar</*ReLUFused=*/true>::run));
  m.impl("mul_scalar_out",      TORCH_FN(QMulScalarOut</*ReLUFused=*/false>::run));
  m.impl("mul_scalar_relu_out", TORCH_FN(QMulScalarOut</*ReLUFused=*/true>::run));
=======
  m.impl("mul",                 QMul</*ReLUFused=*/false>::run);
  m.impl("mul_relu",            QMul</*ReLUFused=*/true>::run);
  m.impl("mul_out",             QMulOut</*ReLUFused=*/false>::run);
  m.impl("mul_relu_out",        QMulOut</*ReLUFused=*/true>::run);
  m.impl("mul_scalar",          QMulScalar</*ReLUFused=*/false>::run);
  m.impl("mul_scalar_relu",     QMulScalar</*ReLUFused=*/true>::run);
  m.impl("mul_scalar_out",      QMulScalarOut</*ReLUFused=*/false>::run);
  m.impl("mul_scalar_relu_out", QMulScalarOut</*ReLUFused=*/true>::run);
  // TODO: remove after broadcasting is supported
  m.impl("mul_scalar.Tensor", QMulScalarTensor</*ReLUFused=*/false>::run);
  m.impl("mul_scalar_relu.Tensor", QMulScalarTensor</*ReLUFused=*/true>::run);
  m.impl("mul_scalar_out.Tensor", QMulScalarTensorOut</*ReLUFused=*/false>::run);
  m.impl("mul_scalar_relu_out.Tensor", QMulScalarTensorOut</*ReLUFused=*/true>::run);
>>>>>>> 91cecc88
}

}  // namespace
}}  // namespace at::native<|MERGE_RESOLUTION|>--- conflicted
+++ resolved
@@ -173,7 +173,6 @@
 };
 
 TORCH_LIBRARY_IMPL(quantized, QuantizedCPU, m) {
-<<<<<<< HEAD
   m.impl("mul",                 TORCH_FN(QMul</*ReLUFused=*/false>::run));
   m.impl("mul_relu",            TORCH_FN(QMul</*ReLUFused=*/true>::run));
   m.impl("mul_out",             TORCH_FN(QMulOut</*ReLUFused=*/false>::run));
@@ -182,21 +181,11 @@
   m.impl("mul_scalar_relu",     TORCH_FN(QMulScalar</*ReLUFused=*/true>::run));
   m.impl("mul_scalar_out",      TORCH_FN(QMulScalarOut</*ReLUFused=*/false>::run));
   m.impl("mul_scalar_relu_out", TORCH_FN(QMulScalarOut</*ReLUFused=*/true>::run));
-=======
-  m.impl("mul",                 QMul</*ReLUFused=*/false>::run);
-  m.impl("mul_relu",            QMul</*ReLUFused=*/true>::run);
-  m.impl("mul_out",             QMulOut</*ReLUFused=*/false>::run);
-  m.impl("mul_relu_out",        QMulOut</*ReLUFused=*/true>::run);
-  m.impl("mul_scalar",          QMulScalar</*ReLUFused=*/false>::run);
-  m.impl("mul_scalar_relu",     QMulScalar</*ReLUFused=*/true>::run);
-  m.impl("mul_scalar_out",      QMulScalarOut</*ReLUFused=*/false>::run);
-  m.impl("mul_scalar_relu_out", QMulScalarOut</*ReLUFused=*/true>::run);
   // TODO: remove after broadcasting is supported
-  m.impl("mul_scalar.Tensor", QMulScalarTensor</*ReLUFused=*/false>::run);
-  m.impl("mul_scalar_relu.Tensor", QMulScalarTensor</*ReLUFused=*/true>::run);
-  m.impl("mul_scalar_out.Tensor", QMulScalarTensorOut</*ReLUFused=*/false>::run);
-  m.impl("mul_scalar_relu_out.Tensor", QMulScalarTensorOut</*ReLUFused=*/true>::run);
->>>>>>> 91cecc88
+  m.impl("mul_scalar.Tensor", TORCH_FN(QMulScalarTensor</*ReLUFused=*/false>::run));
+  m.impl("mul_scalar_relu.Tensor", TORCH_FN(QMulScalarTensor</*ReLUFused=*/true>::run));
+  m.impl("mul_scalar_out.Tensor", TORCH_FN(QMulScalarTensorOut</*ReLUFused=*/false>::run));
+  m.impl("mul_scalar_relu_out.Tensor", TORCH_FN(QMulScalarTensorOut</*ReLUFused=*/true>::run));
 }
 
 }  // namespace
