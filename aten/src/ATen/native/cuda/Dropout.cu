--- conflicted
+++ resolved
@@ -9,11 +9,8 @@
 
 #include <ATen/native/TensorIterator.h>
 #include <ATen/native/cuda/Loops.cuh>
-<<<<<<< HEAD
-=======
 #include <ATen/native/cuda/MemoryAccess.cuh>
 
->>>>>>> 2b16ac17
 #include <THC/THCGeneral.h>
 
 namespace at{
@@ -163,21 +160,6 @@
 
 template<typename scalar_t, typename accscalar_t>
 void masked_scale_kernel(at::Tensor& ret, const at::Tensor src, const at::Tensor mask, accscalar_t scale){
-<<<<<<< HEAD
-  auto iter = at::TensorIterator();
-  iter.add_output(ret);
-  iter.add_input(src);
-  iter.add_input(mask);
-  iter.dont_compute_common_dtype();
-
-  iter.build();
-
-  at::native::gpu_kernel(
-      iter,
-      [=]GPU_LAMBDA(const scalar_t src_val, const uint8_t mask_val) -> scalar_t {
-         return (float)mask_val * src_val * scale;
-      });
-=======
    auto iter = at::TensorIterator();
    iter.add_output(ret);
    iter.add_input(src);
@@ -191,7 +173,6 @@
        [=]GPU_LAMBDA(const scalar_t src_val, const uint8_t mask_val) -> scalar_t {
           return (float)mask_val * src_val * scale;
        });
->>>>>>> 2b16ac17
 }
 
 template <typename scalar_t>
