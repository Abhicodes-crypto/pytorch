--- conflicted
+++ resolved
@@ -3343,14 +3343,10 @@
 - func: _sparse_coo_tensor_unsafe(Tensor indices, Tensor values, int[] size, *, ScalarType? dtype=None, Layout? layout=None, Device? device=None, bool? pin_memory=None) -> Tensor
   use_c10_dispatcher: full
 
-<<<<<<< HEAD
+- func: _validate_sparse_coo_tensor_args(Tensor indices, Tensor values, int[] size) -> ()
+
 - func: _sparse_coo_tensor_with_dims(int sparse_dim, int dense_dim, int[] size, *, ScalarType? dtype=None, Layout? layout=None, Device? device=None, bool? pin_memory=None) -> Tensor
   use_c10_dispatcher: full
-=======
-- func: _validate_sparse_coo_tensor_args(Tensor indices, Tensor values, int[] size) -> ()
-
-- func: _sparse_coo_tensor_with_dims(int sparse_dim, int dense_dim, int[] size, *, ScalarType dtype, Layout layout, Device device, bool pin_memory=False) -> Tensor
->>>>>>> d325af22
   dispatch:
     SparseCPU, SparseCUDA: new_with_dims_sparse
 
